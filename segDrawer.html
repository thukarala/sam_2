<html lang="en">
    <head>
        <!-- <link href="./all.css" rel="stylesheet"> -->
        <link href="assets/css/all.min.css" rel="stylesheet" />
        <link
            href="https://cdn.jsdelivr.net/npm/bootstrap@5.3.0-alpha2/dist/css/bootstrap.min.css"
            rel="stylesheet"
        />

        <style>
            body {
                margin: 0;
                height: 100vh;
                display: flex;
                justify-content: center;
                align-items: center;
            }

            /*@font-face {
      font-family: 'FontAwesome';
      src: url('./fa-solid-900.ttf') format('truetype'),
      url('./fa-solid-900.woff2') format('woff2');
      font-weight: normal;
      font-style: normal;
    }*/

<<<<<<< HEAD
    #canvas-wrapper {
      position: relative;
      width: 500px;
      height: 500px;
    }

    #slider-wrapper {
      display: none;
      position: absolute; /* Add this line */
      z-index: 10; /* Add this line */
      top: 47px; /* Adjust this value */
      right: 50px; /* Adjust this value */
    }

    #canvas {
      position: absolute;
      border: 1px solid black;
      width: 100%;
      height: 100%;
    }

    #image-canvas, #temp-canvas {
      position: absolute;
      width: 100%;
      height: 100%;
    }

    .button-wrapper {
      position: absolute;
      top: 0;
      right: 0;
      padding: 10px;
      display: flex;
      flex-direction: column;
      align-items: flex-end;
    }

    .button {
      background-color: #4CAF50;
      border: none;
      border-radius: 8px;
      color: white;
      padding: 4px 8px;
      text-align: center;
      text-decoration: none;
      display: inline-block;
      font-size: 12px;
      margin: 2px 0;
      cursor: pointer;
      width: 32px;
      height: 32px;
    }

    #file-input-wrapper {
      position: absolute;
      top: 0;
      left: 0;
      width: 500px;
      height: 500px;
      cursor: pointer;
    }

    #file-input-wrapper input[type=file] {
      opacity: 0;
      position: absolute;
      top: 0;
      left: 0;
      width: 100%;
      height: 100%;
      cursor: pointer;
    }

    #spinner-container {
      display: flex;
      flex-direction: column;
      align-items: center;
      justify-content: center;
    }
    #spinner-container span {
      font-family: Arial, sans-serif;
      font-size: 16px;
      color: #333;
      margin-top: 10px;
    }

    /* Sparkles */
    .sparkles-container {
      position: absolute;
      top: 0;
      left: 0;
      width: 100%;
      height: 100%;
      overflow: hidden;
      pointer-events: none;
      opacity: 0; /* Hide the sparkles by default */
    }

    .sparkle {
      position: absolute;
      width: 8px;
      height: 8px;
      background-color: #fff;
      border-radius: 50%;
      animation: sparkle 4s linear infinite;
    }

    @keyframes sparkle {
      0% {
        transform: translateX(-10%) scale(0);
        opacity: 0;
      }
      5% {
        opacity: 1;
      }
      100% {
        transform: translateX(110%) scale(1);
        opacity: 0;
      }
    }

  </style>
</head>

<body>
	
	<div id="canvas-wrapper">
	  <canvas id="canvas"></canvas>
    <canvas id="image-canvas"></canvas>
    <canvas id="temp-canvas" style="pointer-events: none;"></canvas>
    <div class="sparkles-container"></div>
	  <div class="button-wrapper">
	  	<button class="button" id="remove-image"><i class="fas fa-times"></i></button>
      <button class="button" id="draw-mask"><i class="fas fa-pencil"></i></button>
      <button class="button" id="magic-tool"><i class="fas fa-wand-magic-sparkles"></i></button>
      <button class="button" id="draw-rect"><i class="fas fa-shapes"></i></button>
      <button class="button" id="seg-everything"><i class="fas fa-fill-drip"></i></button>
      <button class="button" id="undo-path"><i class="fas fa-undo"></i></button>
      <button class="button" id="eraser"><i class="fa-solid fa-eraser"></i></button>
      <button class="button" id="save-images"><i class="fas fa-download"></i></button>
      <button class="button" id="seg-video"><i class="fa-solid fa-film"></i></button>
	  </div>
	  <div id="slider-wrapper">
		  <input type="range" min="1" max="100" value="50" class="slider" id="brush-size">
	  </div>
	  <div id="file-input-wrapper">
	  	<input type="file" id="file-input">
	  </div>
	</div>

  <div id="spinner-container" class="position-fixed top-50 start-50 translate-middle d-none">
      <div class="spinner-border text-primary" role="status"></div>
      <span style="color: #dc3545; font-size: 2em;">Preprocessing image...</span>
  </div>




	<script type="text/javascript">
    async function canvasToBlob(canvas) {
      return new Promise((resolve, reject) => {
        canvas.toBlob((blob) => {
          if (blob) {
              resolve(blob);
          } else {
              reject(new Error("Canvas to Blob conversion failed"));
          }
        });
      });
    }

    async function blobToByteArray(blob) {
      return new Uint8Array(await new Response(blob).arrayBuffer());
    }

    function randomRGBColor() {
      const red = Math.floor(Math.random() * 256);
      const green = Math.floor(Math.random() * 256);
      const blue = Math.floor(Math.random() * 256);
      return { r: red, g: green, b: blue};
    }
    
    // Magic tool functionality
    const tolerance = 30;
    const replacementColor = { r: 147, g: 112, b: 219 };
    const alpha_255 = 191.25;
    const alpha_1 = 1; // for manual drawer (avoid color overlay artifact when = 0.75)
    
    const random_color = {};
    for (let i = 1; i <= 255; i++) {
      random_color[i] = randomRGBColor();
    }

    // canvas image xy to original image xy
    function getXYLocationInOriImage(x, y) {
      x -= scaledX;
      y -= scaledY;

      x /= scaleFactor;
      y /= scaleFactor;

      x = Math.round(x);
      y = Math.round(y);

      return { x, y };
    }

    // canvas idx to original image idx
    function getIdxLocationInOriImage(idx) {
      let x = idx % 500;
      let y = Math.floor(idx / 500);

      x -= scaledX;
      y -= scaledY;

      x /= scaleFactor;
      y /= scaleFactor;

      x = Math.round(x);
      y = Math.round(y);

      return y * originalUnresizedImageData.width + x;
    }

    // scaled image idx to original image idx
    function imgidx2oriidx(idx) {
      let { x, y } = idx2xy(idx);
      x /= scaleFactor;
      y /= scaleFactor;
      x = Math.round(x);
      y = Math.round(y);
      return y * originalUnresizedImageData.width + x;
    }

    // event location is on canvas, which is different from the original image size
    function getEventLocationInOriImage(event) {
      let x = event.offsetX;
      let y = event.offsetY;

      return getXYLocationInOriImage(x, y);
    }

    // // scaled image xy to scaled image idx
    // function xy2idx(x, y) {
    //   return y * scaledWidth + x;
    // }

    // // scaled image idx to scaled image xy
    // function idx2xy(idx) {
    //   let x = idx % scaledWidth;
    //   let y = Math.floor(idx / scaledWidth);

    //   return { x, y };
    // }

    function getImagedataFromImageClass(Image, masktype) {
      // Create a original size element and draw the image onto it
      let tmpcanvas = document.createElement('canvas');
      tmpcanvas.width = originalUnresizedImageData.width;
      tmpcanvas.height = originalUnresizedImageData.height;
      let tmpcontext = tmpcanvas.getContext('2d');

      tmpcontext.drawImage(Image, 0, 0);

      // Get the image data from the canvas
      let imageData = tmpcontext.getImageData(0, 0, tmpcanvas.width, tmpcanvas.height);
      let pixelData = imageData.data;

      const imageMask = maskcontext.getImageData(0, 0, maskcanvas.width, maskcanvas.height);
      const data = imageMask.data;

      if (masktype == 'everything') {
        // Get the pixel indices of the mask
        for (let i = 0; i < pixelData.length; i += 4) {
          if (pixelData[i] > 0) {
            data[i] = random_color[pixelData[i]].r; // red
            data[i + 1] = random_color[pixelData[i]].g; // green
            data[i + 2] = random_color[pixelData[i]].b; // blue
            data[i + 3] = alpha_255; // alpha
          }
        }
        maskcontext.putImageData(imageMask, 0, 0);

        oriDrawnPaths.push({
          masks: pixelData,
          type: "everything",
        });
      } else {
        let pixels = [];
        // Get the pixel indices of the mask
        for (let i = 0; i < pixelData.length; i += 4) {
          if (pixelData[i] == 255 && pixelData[i + 1] == 255 && pixelData[i + 2] == 255) {
            pixels.push(i);
          }
        }

        for (let i = 0; i < pixels.length; i += 1) {
          data[pixels[i]] = replacementColor.r; // red
          data[pixels[i] + 1] = replacementColor.g; // green
          data[pixels[i] + 2] = replacementColor.b; // blue
          data[pixels[i] + 3] = alpha_255; // alpha
        }
        maskcontext.putImageData(imageMask, 0, 0);

        oriDrawnPaths.push({
          points: pixels,
          type: masktype === 'magic' ? "magic" : "rect",
        });
      }

      // Create a canvas size element and draw the image onto it
      tmpcanvas = document.createElement('canvas');
      tmpcanvas.width = canvas.width;
      tmpcanvas.height = canvas.height;
      tmpcontext = tmpcanvas.getContext('2d');

      tmpcontext.drawImage(Image, scaledX, scaledY, scaledWidth, scaledHeight);

      // Get the image data from the canvas
      imageData = tmpcontext.getImageData(0, 0, tmpcanvas.width, tmpcanvas.height);
      pixelData = imageData.data;

      return imageData.data;
    }

    function magicToolHandler(event) {
      if (!isMagicToolActive) return;
      console.log("magic tool handler")

      // step 1: get starting point
      const { x, y } = getEventLocationInOriImage(event);

      // step 2: get image data for flood fill
      const imageWidth = imageCanvas.width;
      const imageHeight = imageCanvas.height;
      const imageData = imageContext.getImageData(0, 0, imageWidth, imageHeight);
      const pixelData = imageData.data;

      const formData = new FormData();
      formData.append("x", x);
      formData.append("y", y);
      
      // Send a POST request to the server API
      fetch("/click", {
          method: "POST",
          body: formData,
      })
      .then((response) => response.json())
      .then((data) => {
          // console.log("Success:", data.masks);
          let pixels = [];

          // Get the base64-encoded image strings from the JSON response
          const maskBase64 = data.masks;
          const maskImage = new Image();
          maskImage.src = `data:image/png;base64,${maskBase64}`;
          maskImage.onload = function() {
            const pixelData = getImagedataFromImageClass(maskImage, "magic");

            console.log(pixelData.length)
            // Get the pixel indices of the mask
            for (let i = 0; i < pixelData.length; i += 4) {
              if (pixelData[i] == 255 && pixelData[i + 1] == 255 && pixelData[i + 2] == 255) {
                pixels.push(i);
              }
            }
            console.log(pixels.length)
            // step 4: put magic mask on canvas
            const canvasData = context.getImageData(0, 0, canvas.width, canvas.height);
            const data = canvasData.data;
            console.log(data.length)
            for (let i = 0; i < pixels.length; i += 1) {
              data[pixels[i]] = replacementColor.r; // red
              data[pixels[i] + 1] = replacementColor.g; // green
              data[pixels[i] + 2] = replacementColor.b; // blue
              data[pixels[i] + 3] = alpha_255; // alpha
            }
            context.putImageData(canvasData, 0, 0);

            // step 5: Add the magic mask to drawnPaths array
            drawnPaths.push({
              points: pixels,
              type: "magic",
            });
          };
      })
      .catch((error) => {
          console.error("Error:", error);
      }).finally(() => {
          // // Hide the spinner
          // spinnerContainer.classList.add("d-none");
      });
    }

		const fileInput = document.getElementById('file-input');
    let zipfileBase64 = null;
    let imageName = "original_image";
    let videoName = "original_video";
    // for drawer
		const canvas = document.getElementById('canvas');
		const context = canvas.getContext('2d');
    // for image
    const imageCanvas = document.getElementById('image-canvas');
    const imageContext = imageCanvas.getContext('2d');
    imageCanvas.style.zIndex = -1;
    // for rect real-time visualization
    const tempCanvas = document.getElementById('temp-canvas');
    const tempContext = tempCanvas.getContext('2d');
    tempCanvas.style.zIndex = 1;
    // for image-size mask canvas
    const maskcanvas = document.createElement('canvas');
    const maskcontext = maskcanvas.getContext('2d');

    canvas.width = 500;
    canvas.height = 500;
		imageCanvas.width = 500;
		imageCanvas.height = 500;
    tempCanvas.width = 500;
    tempCanvas.height = 500;
    // for saving mask purpose
    let scaledWidth = -1;
    let scaledHeight = -1;
    let scaledX = -1;
    let scaledY = -1;
    // global variables for image
    let scaleFactor = -1;

    let originalUnresizedImageData;
    let originalUnresizedMaskData;
    // Add a new array to store drawn paths
    const drawnPaths = [];
    const oriDrawnPaths = [];
    // for magic tool
    let isMagicToolActive = false;
    // for draw rect
    let isDrawingRect = false;
    let rectStartX = 0;
    let rectStartY = 0;
    // for eraser
    let isErasing = false;
    // for draw mask, keep track of whether user is currently drawing
    let isDrawing = false;
		let isDown = false;
    let lastX, lastY; // keep track of last position of the pointer

    const slider = document.getElementById("brush-size");
    let brushSize = slider.value;

		const removeImageButton = document.getElementById('remove-image');
		const drawMaskButton = document.getElementById('draw-mask');
    const magicToolButton = document.getElementById('magic-tool');
    const fileInputWrapper = document.getElementById('file-input-wrapper');
    const drawRectButton = document.getElementById('draw-rect');

    function stopDrawing() {
      canvas.style.cursor = "auto";
      // stop drawing
      isDrawing = false;
      sliderWrapper.style.display = 'none';
    }
    function stopMagicDrawing() {
      canvas.style.cursor = "auto";
      // stop magic drawing
      try {
        canvas.removeEventListener("mousedown", magicToolHandler);
        console.log('remove magic tool handler')
      } catch (error) {
        console.log(error) // do nothing
      }
      isMagicToolActive = false;
    }
    function stopErasing() {
      canvas.style.cursor = "auto";
      // stop erasing
      isErasing = false;
    }

    function stopRecting() {
      canvas.style.cursor = "auto";
      // stop draw recting
      isDrawingRect = false;
    }

    function hideFileInput() {
      fileInputWrapper.style.display = 'none';
    }

    function showFileInput() {
      fileInputWrapper.style.display = 'block';
    }


    // Add event listener for the draw-rect button
    drawRectButton.addEventListener('click', () => {
      // stop any other drawing
      stopDrawing();
      stopMagicDrawing();
      stopErasing();
      // stop drawing
      if (isDrawingRect) {
        canvas.style.cursor = 'auto';
        isDrawingRect = false;
      }
      // start drawing
      else {
        canvas.style.cursor = `crosshair`; // change cursor to a crosshair
        isDrawingRect = true; 
      }
    });


    // for processing video
    async function getFirstFrameAsBlob(file) {
        return new Promise((resolve, reject) => {
          videoName = file.name.split('.')[0];
          console.log(videoName)

          const video = document.createElement('video');
          video.preload = 'auto'; // Preload video
          video.src = URL.createObjectURL(file);

          // Trigger seeked event after metadata loaded
          video.addEventListener('loadedmetadata', function() {
              this.currentTime = 0;
          }, false);

          // Extract first frame when seek operation completes
          video.addEventListener('seeked', function() {
              const canvas = document.createElement('canvas');
              const context = canvas.getContext('2d');
              canvas.width = video.videoWidth;
              canvas.height = video.videoHeight;

              // Draw the first frame of the video onto the canvas
              context.drawImage(video, 0, 0, video.videoWidth, video.videoHeight);

              // Convert the canvas to a blob
              canvas.toBlob(blob => {
                  // Convert blob to file
                  const file = new File([blob], 'frame.png', { type: 'image/png' });
                  resolve(file);
              });

              // Remove the video element after capturing the frame
              video.remove();
          }, false);

          // When video can be played through, upload to server
          video.addEventListener('canplaythrough', function() {
              // Create new FormData instance and append the video file
              const formData = new FormData();
              formData.append("video", file);

              // Upload the video file to the server
              fetch("/video", {
                  method: "POST",
                  body: formData,
              })
              .then((response) => response.json())
              .then((data) => {
                  console.log("Success:", data);
              })
              .catch((error) => {
                  console.error("Error:", error);
              })
              .finally(() => {
                  console.log('finally')
              });
          }, false);
        });
    }

    // for processing image
    function handleImage(file) {
        // Extract and store the uploaded image name
        imageName = file.name.split('.')[0];
        console.log(imageName)

        const image = new Image();
        image.onload = async () => {
          const spinnerContainer = document.getElementById("spinner-container");
          const spinnerText = spinnerContainer.querySelector('span');
          // Change the spinner text
          spinnerText.textContent = "Preprocessing image...";
          // Show the spinner
          spinnerContainer.classList.remove("d-none");
          
          // for keeping original sized image
          const tmp_canvas = document.createElement('canvas');
          tmp_canvas.width = image.width;
          tmp_canvas.height = image.height;
          const ctx = tmp_canvas.getContext('2d');
          // for keeping original sized mask
          maskcanvas.width = image.width;
          maskcanvas.height = image.height;

          ctx.drawImage(image, 0, 0, image.width, image.height);
          originalUnresizedImageData = ctx.getImageData(0, 0, image.width, image.height);

          scaleFactor = Math.min(imageCanvas.width / image.width, imageCanvas.height / image.height);

          scaledWidth = image.width * scaleFactor;
          scaledHeight = image.height * scaleFactor;

          scaledX = (imageCanvas.width - scaledWidth) / 2;
          scaledY = (imageCanvas.height - scaledHeight) / 2;

          // reset width and height can refresh the canvas so that prev image will not be kept
          imageCanvas.width = 500;
          imageCanvas.height = 500;
          imageContext.drawImage(image, scaledX, scaledY, scaledWidth, scaledHeight);

          hideFileInput();

          const imageBlob = await canvasToBlob(tmp_canvas);
          const imageByteArray = await blobToByteArray(imageBlob);

          const formData = new FormData();
          formData.append("image", new Blob([imageByteArray]), "image.png");
          fetch("/image", {
              method: "POST",
              body: formData,
          })
          .then((response) => response.json())
          .then((data) => {
              console.log("Success:", data);
          })
          .catch((error) => {
              console.error("Error:", error);
          }).finally(() => {
            // Hide the spinner
            spinnerContainer.classList.add("d-none");
            console.log('finally')
          });
        };
        image.src = URL.createObjectURL(file);
    }

		fileInput.addEventListener('change', async (event) => {
		  const file = event.target.files[0];
      const fileType = file.type;
      zipfileBase64 = null;

      const validVideoTypes = ['video/mp4', 'video/quicktime'];
      if (validVideoTypes.includes(fileType)) {
          console.log("a video file")
          const firstFrameBlob = await getFirstFrameAsBlob(file);
          console.log(firstFrameBlob);
          handleImage(firstFrameBlob);
      } else {
          console.log(file);
          handleImage(file);
      }
		});

		removeImageButton.addEventListener('click', () => {
			imageContext.clearRect(0, 0, imageCanvas.width, imageCanvas.height); // clear the image canvas
      context.clearRect(0, 0, canvas.width, canvas.height); // clear the drawer canvas
      stopDrawing();
      stopErasing();
      stopMagicDrawing();
      stopRecting();
      
      while (drawnPaths.length > 0) {
        drawnPaths.pop();
      }
      while (oriDrawnPaths.length > 0) {
        oriDrawnPaths.pop();
      }
			showFileInput();
      // Reset the file input value, force the browser to treat the re-uploaded file as a new file
      fileInput.value = '';
		});

    slider.addEventListener("input", () => {
      brushSize = slider.value;
    });

    const sliderWrapper = document.getElementById('slider-wrapper');
    sliderWrapper.style.display = 'none';

		drawMaskButton.addEventListener('click', (event) => {
      stopMagicDrawing();
      stopErasing();
      stopRecting();
      // toggle slider visibility
      sliderWrapper.style.display = (sliderWrapper.style.display == 'none') ? 'block' : 'none';
      // stop drawing
      if (isDrawing) {
        canvas.style.cursor = 'auto';
        isDrawing = false;
      }
      // start drawing
      else {
        canvas.style.cursor = `crosshair`; // change cursor to a crosshair
        isDrawing = true; 
      }
    });

		canvas.addEventListener('mousedown', (event) => {
      if (isDrawing || isErasing) {
        lastX = event.offsetX;
        lastY = event.offsetY;
        isDown = true;

        // Start a new path
        drawnPaths.push({
          type: isErasing ? 'eraser' : 'brush',
          points: [],
          lineWidth: brushSize,
        });
        oriDrawnPaths.push({
          type: isErasing ? 'eraser' : 'brush',
          points: [],
          lineWidth: brushSize / scaleFactor,
        });
      } else if (isDrawingRect) {
        rectStartX = event.offsetX;
        rectStartY = event.offsetY;
        isDown = true;
      }
		});

    canvas.addEventListener('mouseup', () => {
      if (isDrawingRect && isDown) {
        // Clear the temporary canvas
        tempContext.clearRect(0, 0, tempCanvas.width, tempCanvas.height);

        // context.beginPath();
        // context.rect(rectStartX, rectStartY, rectEndX - rectStartX, rectEndY - rectStartY);
        // context.strokeStyle = 'rgba(147, 112, 219, 1)';
        // context.lineWidth = 2;
        // context.stroke();

        // get start and end points of the rect
        const {x: startX, y: startY} = getXYLocationInOriImage(rectStartX, rectStartY);
        const {x: endX, y: endY} = getXYLocationInOriImage(event.offsetX, event.offsetY);
        console.log(rectStartX, rectStartY, event.offsetX, event.offsetY);
        console.log(startX, startY, endX, endY);
        const formData = new FormData();
        formData.append("start_x", startX);
        formData.append("start_y", startY);
        formData.append("end_x", endX);
        formData.append("end_y", endY);
        // Send a POST request to the server API
        fetch("/rect", {
            method: "POST",
            body: formData,
        })
        .then((response) => response.json())
        .then((data) => {
            // console.log("Success:", data.masks);
            let pixels = [];

            // Get the base64-encoded image strings from the JSON response
            const maskBase64 = data.masks;
            const maskImage = new Image();
            maskImage.src = `data:image/png;base64,${maskBase64}`;
            maskImage.onload = function() {
              const pixelData = getImagedataFromImageClass(maskImage, "rect");

              // console.log(pixelData.length)
              // let uniquePixelData = [...new Set(pixelData)];
              // console.log(uniquePixelData);

              // Get the pixel indices of the mask
              for (let i = 0; i < pixelData.length; i += 4) {
                if (pixelData[i] == 255 && pixelData[i + 1] == 255 && pixelData[i + 2] == 255) {
                  pixels.push(i);
                }
              }
              console.log(pixels.length)
              // step 4: put magic mask on canvas
              const canvasData = context.getImageData(0, 0, canvas.width, canvas.height);
              const data = canvasData.data;
              console.log(data.length)
              for (let i = 0; i < pixels.length; i += 1) {
                data[pixels[i]] = replacementColor.r; // red
                data[pixels[i] + 1] = replacementColor.g; // green
                data[pixels[i] + 2] = replacementColor.b; // blue
                data[pixels[i] + 3] = alpha_255; // alpha
              }
              context.putImageData(canvasData, 0, 0);

              // step 5: Add the rect mask to drawnPaths array
              drawnPaths.push({
                points: pixels,
                type: "rect",
              });
            };
        })
        .catch((error) => {
            console.error("Error:", error);
        }).finally(() => {
            // // Hide the spinner
            // spinnerContainer.classList.add("d-none");
        });
      }
      isDown = false;
    });

		canvas.addEventListener('mousemove', (event) => {
      if ((isDrawing || isErasing) && isDown) {
        const x = event.offsetX;
        const y = event.offsetY;

        // Check if the x and y coordinates are within the image boundaries
        if (x >= scaledX && x < scaledX+scaledWidth && y >= scaledY && y < scaledY+scaledHeight &&
            lastX >= scaledX && lastX < scaledX+scaledWidth && lastY >= scaledY && lastY < scaledY+scaledHeight) {
          context.beginPath();
          context.moveTo(lastX, lastY);
          context.lineTo(x, y);
          if (isErasing) {
            context.globalCompositeOperation = 'destination-out';
          } else {
            context.globalCompositeOperation = 'source-over';
          }
          context.strokeStyle = `rgba(147, 112, 219, ${alpha_1})`;
          context.lineWidth = brushSize;
          context.stroke();
          context.beginPath();
          context.arc(x, y, brushSize / 2, 0, 2 * Math.PI);
          context.fillStyle = `rgba(147, 112, 219, ${alpha_1})`;
          context.fill();

          // Add the point to the current path
          const currentPath = drawnPaths[drawnPaths.length - 1];
          currentPath.points.push({ fromX: lastX, fromY: lastY, toX: x, toY: y });
          const oriCurrentPath = oriDrawnPaths[oriDrawnPaths.length - 1];
          const {x: orilastX, y: orilastY} = getXYLocationInOriImage(lastX, lastY);
          const {x: orix, y: oriy} = getXYLocationInOriImage(x, y);
          oriCurrentPath.points.push({ fromX: orilastX, fromY: orilastY, toX: orix, toY: oriy });

          maskcontext.beginPath();
          maskcontext.moveTo(orilastX, orilastY);
          maskcontext.lineTo(orix, oriy);
          if (isErasing) {
            maskcontext.globalCompositeOperation = 'destination-out';
          } else {
            maskcontext.globalCompositeOperation = 'source-over';
          }
          maskcontext.strokeStyle = `rgba(147, 112, 219, ${alpha_1})`;
          maskcontext.lineWidth = brushSize / scaleFactor;
          maskcontext.stroke();
          maskcontext.beginPath();
          maskcontext.arc(orix, oriy, brushSize / scaleFactor / 2, 0, 2 * Math.PI);
          maskcontext.fillStyle = `rgba(147, 112, 219, ${alpha_1})`;
          maskcontext.fill();
        }
        
        lastX = x;
        lastY = y;
      } else if (isDrawingRect && isDown) {
        const x = event.offsetX;
        const y = event.offsetY;

        // Clear the temporary canvas
        tempContext.clearRect(0, 0, tempCanvas.width, tempCanvas.height);

        // Draw the rectangle on the temporary canvas
        tempContext.beginPath();
        tempContext.rect(rectStartX, rectStartY, x - rectStartX, y - rectStartY);
        tempContext.strokeStyle = `rgba(147, 112, 219, ${alpha_1})`;
        tempContext.lineWidth = 2;
        tempContext.stroke();
      }
    });

    const undoPathButton = document.getElementById('undo-path');

    undoPathButton.addEventListener('click', () => {
      if (drawnPaths.length > 0) {
        // Remove the last path from the array
        const lastPath = drawnPaths.pop();
        oriDrawnPaths.pop();
        console.log(lastPath)

        if (lastPath.type === 'magic') {
          fetch("/undo", {
              method: "POST",
          })
          .then((response) => response.json())
          .then((data) => {
              console.log("Success:", data);
          })
          .catch((error) => {
              console.error("Error:", error);
          }).finally(() => {
              // // Hide the spinner
              // spinnerContainer.classList.add("d-none");
          });
        }

        // Clear the canvas
        context.clearRect(0, 0, canvas.width, canvas.height);
        // clear the ori-size mask canvas
        maskcontext.clearRect(0, 0, maskcanvas.width, maskcanvas.height);

        // Redraw the remaining paths
        for (const path of drawnPaths) {
          if (path.type === "magic" || path.type === "rect") {
            const canvasData = context.getImageData(0, 0, canvas.width, canvas.height);
            const data = canvasData.data;

            for (let i = 0; i < path.points.length; i += 1) {
              data[path.points[i]] = replacementColor.r; // red
              data[path.points[i]+1] = replacementColor.g; // green
              data[path.points[i]+2] = replacementColor.b; // blue
              data[path.points[i]+3] = alpha_255; // alpha
            }
            context.putImageData(canvasData, 0, 0);
          }
          else if (path.type === "everything") {
            console.log("everything")
            const canvasData = context.getImageData(0, 0, canvas.width, canvas.height);
            const data = canvasData.data;

            for (let i = 0; i < path.masks.length; i += 4) {
              if (path.masks[i] > 0) {
                data[i] = random_color[path.masks[i]].r; // red
                data[i + 1] = random_color[path.masks[i]].g; // green
                data[i + 2] = random_color[path.masks[i]].b; // blue
                data[i + 3] = alpha_255; // alpha
              }
            }
            context.putImageData(canvasData, 0, 0);
          }
          else {
            context.lineWidth = path.lineWidth;
            for (const point of path.points) {
              context.beginPath();
              context.moveTo(point.fromX, point.fromY);
              context.lineTo(point.toX, point.toY);
              if (path.type === "eraser") {
                context.globalCompositeOperation = 'destination-out';
              } else {
                context.globalCompositeOperation = 'source-over';
              }
              context.strokeStyle = `rgba(147, 112, 219, ${alpha_1})`;
              context.stroke();
              context.beginPath();
              context.arc(point.toX, point.toY, path.lineWidth / 2, 0, 2 * Math.PI);
              context.fillStyle = `rgba(147, 112, 219, ${alpha_1})`;
              context.fill();
            }
          }
        }

        // Redraw the remaining paths on the ori-size mask canvas
        for (const path of oriDrawnPaths) {
          if (path.type === "magic" || path.type === "rect") {
            const maskData = maskcontext.getImageData(0, 0, maskcanvas.width, maskcanvas.height);
            const mask = maskData.data;

            for (let i = 0; i < path.points.length; i += 1) {
              mask[path.points[i]] = replacementColor.r;
              mask[path.points[i]+1] = replacementColor.g;
              mask[path.points[i]+2] = replacementColor.b;
              mask[path.points[i]+3] = alpha_255;
            }
            maskcontext.putImageData(maskData, 0, 0);
          }
          else if (path.type === "everything") {
            console.log("everything")
            const maskData = maskcontext.getImageData(0, 0, maskcanvas.width, maskcanvas.height);
            const mask = maskData.data;

            for (let i = 0; i < path.masks.length; i += 4) {
              if (path.masks[i] > 0) {
                mask[i] = random_color[path.masks[i]].r;
                mask[i + 1] = random_color[path.masks[i]].g;
                mask[i + 2] = random_color[path.masks[i]].b;
                mask[i + 3] = alpha_255;
              }
            }
            maskcontext.putImageData(maskData, 0, 0);
          }
          else {
            maskcontext.lineWidth = path.lineWidth;
            for (const point of path.points) {
              maskcontext.beginPath();
              maskcontext.moveTo(point.fromX, point.fromY);
              maskcontext.lineTo(point.toX, point.toY);
              if (path.type === "eraser") {
                maskcontext.globalCompositeOperation = 'destination-out';
              } else {
                maskcontext.globalCompositeOperation = 'source-over';
              }
              maskcontext.strokeStyle = `rgba(147, 112, 219, ${alpha_1})`;
              maskcontext.stroke();
              maskcontext.beginPath();
              maskcontext.arc(point.toX, point.toY, path.lineWidth / 2, 0, 2 * Math.PI);
              maskcontext.fillStyle = `rgba(147, 112, 219, ${alpha_1})`;
              maskcontext.fill();
            }
          }
        }
      }
    });


    // magic tool ----------------------------------------------------------------
    // function getPixelIndex(x, y, width) {
    //   return (y * width + x) * 4;
    // }

    // function getColorDifference(color1, color2) {
    //   return Math.abs(color1.r - color2.r) + Math.abs(color1.g - color2.g) + Math.abs(color1.b - color2.b);
    // }

    magicToolButton.addEventListener("click", (event) => {
      stopDrawing();
      stopErasing();
      stopRecting();

      if (!isMagicToolActive) {
        canvas.style.cursor = "crosshair";
        canvas.addEventListener("mousedown", magicToolHandler);
        isMagicToolActive = true;
      } else {
        canvas.style.cursor = "auto";
        canvas.removeEventListener("mousedown", magicToolHandler);
        isMagicToolActive = false;
      }
    });

    // save images ----------------------------------------------------------------
    const saveImagesButton = document.getElementById('save-images');

    saveImagesButton.addEventListener('click', () => {
      // Save the original sized image
      const tmp_canvas = document.createElement('canvas');
      tmp_canvas.width = originalUnresizedImageData.width;
      tmp_canvas.height = originalUnresizedImageData.height;

      const ctx = tmp_canvas.getContext('2d');
      ctx.putImageData(originalUnresizedImageData, 0, 0);
      const DataUrl = tmp_canvas.toDataURL('image/png');
      const ImageLink = document.createElement('a');
      ImageLink.href = DataUrl;
      ImageLink.download = imageName + '.png';
      ImageLink.click();

      // Save the mask image
      const mask_canvas = document.createElement('canvas');
      mask_canvas.width = originalUnresizedImageData.width;
      mask_canvas.height = originalUnresizedImageData.height;

      const mask_ctx = mask_canvas.getContext('2d');
      // this can resize the image automatically
      mask_ctx.drawImage(canvas, scaledX, scaledY, scaledWidth, scaledHeight, 
                                  0, 0, originalUnresizedImageData.width, originalUnresizedImageData.height);
      // change to binary mask
      const maskdata = mask_ctx.getImageData(0, 0, mask_canvas.width, mask_canvas.height);

      const maskDataUrl = mask_canvas.toDataURL('image/png');
      const maskLink = document.createElement('a');
      maskLink.href = maskDataUrl;
      maskLink.download = imageName + '_mask.png';
      maskLink.click();

      // save the zip file
      if (zipfileBase64 != null) {
        // Decode the base64-encoded data to binary data
        const zipData = atob(zipfileBase64);

        // Convert the decoded data to a Uint8Array
        const byteArray = new Uint8Array(zipData.length);
        for (let i = 0; i < zipData.length; i++) {
          byteArray[i] = zipData.charCodeAt(i);
        }

        // Create a Blob from the byteArray
        const blob = new Blob([byteArray], { type: "application/zip" });

        // Create an anchor element with a download attribute and trigger a click event to download the zip file
        const zipLink = document.createElement('a');
        zipLink.href = URL.createObjectURL(blob);
        zipLink.download = imageName + '.zip';
        zipLink.click();

        // Remove the anchor element after the download is triggered
        setTimeout(() => {
          URL.revokeObjectURL(zipLink.href);
          zipLink.remove();
        }, 0);
      }
    });


    // eraser tool ----------------------------------------------------------------
    const eraserButton = document.getElementById('eraser');

    eraserButton.addEventListener('click', (event) => {
      stopDrawing();
      stopMagicDrawing();
      stopRecting();

      // stop erase drawing
      if (isErasing) {
        canvas.style.cursor = 'auto';
        isErasing = false;
      }
      // start erase
      else {
        canvas.style.cursor = `crosshair`; // change cursor to a crosshair
        isErasing = true; 
      }
    });

    // sparkle
    function createSparkles() {
      const container = document.querySelector(".sparkles-container");
      const numberOfRows = 10;
      const numberOfColumns = 20;
      const rowSpacing = 100 / numberOfRows;
      const columnSpacing = 100 / numberOfColumns;

      for (let i = 0; i < numberOfRows; i++) {
        for (let j = 0; j < numberOfColumns; j++) {
          const sparkle = document.createElement("div");
          sparkle.classList.add("sparkle");
          sparkle.style.top = `${rowSpacing * i + rowSpacing / 2}%`;
          sparkle.style.left = `${columnSpacing * j}%`;
          sparkle.style.animationDuration = `${4}s`;
          sparkle.style.animationDelay = `${(i + j) * 0.1}s`;
          container.appendChild(sparkle);
        }
      }
    }

    function toggleSparkles(visible) {
      const container = document.querySelector(".sparkles-container");
      container.style.opacity = visible ? "1" : "0";
    }

    createSparkles();

    // seg everything ----------------------------------------------------------------
    const segEverythingButton = document.getElementById('seg-everything');

    segEverythingButton.addEventListener('click', () => {
      // Show sparkles when processing starts
      toggleSparkles(true);

      // Send the image data to the server
      fetch('/everything', {
        method: 'POST'
      })
      .then((response) => response.json())
      .then((data) => {
        // Get the base64-encoded image strings from the JSON response
        const maskBase64 = data.masks;
        zipfileBase64 = data.zipfile;

        const maskImage = new Image();
        maskImage.src = `data:image/png;base64,${maskBase64}`;
        maskImage.onload = function() {
          const pixelData = getImagedataFromImageClass(maskImage, "everything");

          const canvasData = context.getImageData(0, 0, canvas.width, canvas.height);
          const data = canvasData.data;

          // Get the pixel indices of the mask
          for (let i = 0; i < pixelData.length; i += 4) {
            if (pixelData[i] > 0) {
              data[i] = random_color[pixelData[i]].r; // red
              data[i + 1] = random_color[pixelData[i]].g; // green
              data[i + 2] = random_color[pixelData[i]].b; // blue
              data[i + 3] = alpha_255; // alpha
            }
          }
          
          context.putImageData(canvasData, 0, 0);

          drawnPaths.push({
            masks: pixelData,
            type: "everything",
          });
        };
      }).finally(() => {
        toggleSparkles(false);
      });
    });

    // seg video ----------------------------------------------------------------
    const segVideoButton = document.getElementById('seg-video');

    segVideoButton.addEventListener('click', async () => {
      const spinnerContainer = document.getElementById("spinner-container");
      const spinnerText = spinnerContainer.querySelector('span');
      // Change the spinner text
      spinnerText.innerHTML = "Preprocessing video...<br>This may take a while<br>depending on video length.";
      // Show the spinner
      spinnerContainer.classList.remove("d-none");

      // const mask_canvas = document.createElement('canvas');
      // mask_canvas.width = originalUnresizedImageData.width;
      // mask_canvas.height = originalUnresizedImageData.height;

      // const mask_ctx = mask_canvas.getContext('2d');
      // // this can resize the image automatically
      // mask_ctx.drawImage(canvas, scaledX, scaledY, scaledWidth, scaledHeight, 
      //                             0, 0, originalUnresizedImageData.width, originalUnresizedImageData.height);

      const maskBlob = await canvasToBlob(maskcanvas);
      const maskByteArray = await blobToByteArray(maskBlob);

      const formData = new FormData();
      formData.append("ini_seg", new Blob([maskByteArray]), "image.png");
      // Send the mask data to the server
      fetch('/ini_seg', {
        method: 'POST',
        body: formData
      })
      .then((response) => {
        // If the response status is 204, throw an error
        if (response.status === 204) {
            window.alert('Video is saved already.');
            throw new Error('Video is saved already');
        }
        return response.blob();
      })
      .then((blob) => {
        // Create a new URL for our video
        var url = URL.createObjectURL(blob);
        var a = document.createElement('a');
        
        // Use the blob URL as the href
        a.href = url;
        
        // Use the Content-Disposition filename if given, otherwise fall back to a default
        a.download = videoName + '.mp4';
        
        // Append the anchor to the body and simulate a click to download the file
        document.body.appendChild(a);
        a.click();
        document.body.removeChild(a);
      })
      .catch((error) => {
        console.error("Error:", error);
      })
      .finally(() => {
        // Hide the spinner
        spinnerContainer.classList.add("d-none");       
      });
    });

	</script>

</body>
=======
            #canvas-wrapper {
                position: relative;
                width: 500px;
                height: 500px;
            }

            #slider-wrapper {
                display: none;
                position: absolute; /* Add this line */
                z-index: 10; /* Add this line */
                top: 47px; /* Adjust this value */
                right: 50px; /* Adjust this value */
            }

            #canvas {
                position: absolute;
                border: 1px solid black;
                width: 100%;
                height: 100%;
            }

            #image-canvas,
            #temp-canvas {
                position: absolute;
                width: 100%;
                height: 100%;
            }

            .button-wrapper {
                position: absolute;
                top: 0;
                right: 0;
                padding: 10px;
                display: flex;
                flex-direction: column;
                align-items: flex-end;
            }

            .button {
                background-color: #4caf50;
                border: none;
                border-radius: 8px;
                color: white;
                padding: 4px 8px;
                text-align: center;
                text-decoration: none;
                display: inline-block;
                font-size: 12px;
                margin: 2px 0;
                cursor: pointer;
                width: 32px;
                height: 32px;
            }

            #file-input-wrapper {
                position: absolute;
                top: 0;
                left: 0;
                width: 500px;
                height: 500px;
                cursor: pointer;
            }

            #file-input-wrapper input[type="file"] {
                opacity: 0;
                position: absolute;
                top: 0;
                left: 0;
                width: 100%;
                height: 100%;
                cursor: pointer;
            }

            #spinner-container {
                display: flex;
                flex-direction: column;
                align-items: center;
                justify-content: center;
            }
            #spinner-container span {
                font-family: Arial, sans-serif;
                font-size: 16px;
                color: #333;
                margin-top: 10px;
            }

            /* Sparkles */
            .sparkles-container {
                position: absolute;
                top: 0;
                left: 0;
                width: 100%;
                height: 100%;
                overflow: hidden;
                pointer-events: none;
                opacity: 0; /* Hide the sparkles by default */
            }

            .sparkle {
                position: absolute;
                width: 8px;
                height: 8px;
                background-color: #fff;
                border-radius: 50%;
                animation: sparkle 4s linear infinite;
            }

            @keyframes sparkle {
                0% {
                    transform: translateX(-10%) scale(0);
                    opacity: 0;
                }
                5% {
                    opacity: 1;
                }
                100% {
                    transform: translateX(110%) scale(1);
                    opacity: 0;
                }
            }
        </style>
    </head>

    <body>
        <div id="canvas-wrapper">
            <canvas id="canvas"></canvas>
            <canvas id="image-canvas"></canvas>
            <canvas id="temp-canvas" style="pointer-events: none"></canvas>
            <div class="sparkles-container"></div>
            <div class="button-wrapper">
                <button class="button" id="remove-image"
                    ><i class="fas fa-times"></i
                ></button>
                <button class="button" id="draw-mask"
                    ><i class="fas fa-pencil"></i
                ></button>
                <button class="button" id="magic-tool"
                    ><i class="fas fa-wand-magic-sparkles"></i
                ></button>
                <button class="button" id="draw-rect"
                    ><i class="fas fa-shapes"></i
                ></button>
                <button class="button" id="seg-everything"
                    ><i class="fas fa-fill-drip"></i
                ></button>
                <button class="button" id="undo-path"
                    ><i class="fas fa-undo"></i
                ></button>
                <button class="button" id="eraser"
                    ><i class="fa-solid fa-eraser"></i
                ></button>
                <button class="button" id="save-images"
                    ><i class="fas fa-download"></i
                ></button>
            </div>
            <div id="slider-wrapper">
                <input
                    type="range"
                    min="1"
                    max="100"
                    value="50"
                    class="slider"
                    id="brush-size"
                />
            </div>
            <div id="file-input-wrapper">
                <input type="file" id="file-input" />
            </div>
        </div>

        <div
            id="spinner-container"
            class="position-fixed top-50 start-50 translate-middle d-none"
        >
            <div class="spinner-border text-primary" role="status"></div>
            <span style="color: #dc3545; font-size: 2em"
                >Preprocessing image...</span
            >
        </div>

        <script type="text/javascript">
            document.addEventListener("contextmenu", function (event) {
                event.preventDefault(); // Prevent the default context menu from appearing
            });

            async function canvasToBlob(canvas) {
                return new Promise((resolve, reject) => {
                    canvas.toBlob((blob) => {
                        if (blob) {
                            resolve(blob);
                        } else {
                            reject(
                                new Error("Canvas to Blob conversion failed")
                            );
                        }
                    });
                });
            }

            async function blobToByteArray(blob) {
                return new Uint8Array(await new Response(blob).arrayBuffer());
            }

            function randomRGBColor() {
                const red = Math.floor(Math.random() * 256);
                const green = Math.floor(Math.random() * 256);
                const blue = Math.floor(Math.random() * 256);
                return { r: red, g: green, b: blue };
            }

            // Magic tool functionality
            const tolerance = 30;
            const replacementColor = { r: 147, g: 112, b: 219 };
            const alpha_255 = 191.25;
            const alpha_1 = 0.75;

            const random_color = {};
            for (let i = 1; i <= 255; i++) {
                random_color[i] = randomRGBColor();
            }

            function getEventLocationInOriImage(event) {
                let x = event.offsetX;
                let y = event.offsetY;

                const scaleFactor = Math.min(
                    canvas.width / originalUnresizedImageData.width,
                    canvas.height / originalUnresizedImageData.height
                );
                const scaledWidth =
                    originalUnresizedImageData.width * scaleFactor;
                const scaledHeight =
                    originalUnresizedImageData.height * scaleFactor;

                const delta_x = (canvas.width - scaledWidth) / 2;
                const delta_y = (canvas.height - scaledHeight) / 2;

                x -= delta_x;
                y -= delta_y;

                x /= scaleFactor;
                y /= scaleFactor;

                x = Math.round(x);
                y = Math.round(y);

                return { x, y };
            }

            function getXYLocationInOriImage(x, y) {
                const scaleFactor = Math.min(
                    canvas.width / originalUnresizedImageData.width,
                    canvas.height / originalUnresizedImageData.height
                );
                const scaledWidth =
                    originalUnresizedImageData.width * scaleFactor;
                const scaledHeight =
                    originalUnresizedImageData.height * scaleFactor;

                const delta_x = (canvas.width - scaledWidth) / 2;
                const delta_y = (canvas.height - scaledHeight) / 2;

                x -= delta_x;
                y -= delta_y;

                x /= scaleFactor;
                y /= scaleFactor;

                x = Math.round(x);
                y = Math.round(y);

                return { x, y };
            }

            function magicToolHandler(event) {
                if (!isMagicToolActive) return;
                console.log("magic tool handler");

                // step 1: get starting point
                const { x, y } = getEventLocationInOriImage(event);
                promptPoints.push({
                    type: event.which == 1 ? true : false,
                    origPoint: [event.offsetX, event.offsetY],
                    scaledPoint: [x, y],
                });

                // step 2: get image data for flood fill
                const imageWidth = imageCanvas.width;
                const imageHeight = imageCanvas.height;
                const imageData = imageContext.getImageData(
                    0,
                    0,
                    imageWidth,
                    imageHeight
                );
                const pixelData = imageData.data;

                // // Save the previous image state
                // const prevImageData = new ImageData(new Uint8ClampedArray(pixelData), imageWidth, imageHeight);

                // // step 3: get the start point index/color and do flood fill
                // const targetIndex = getPixelIndex(x, y, imageWidth);
                // const targetColor = {
                //   r: pixelData[targetIndex],
                //   g: pixelData[targetIndex + 1],
                //   b: pixelData[targetIndex + 2],
                // };

                // let mask = null;

                const formData = new FormData();
                const typeList = [];
                const clickList = [];

                for (const thisPrompt of promptPoints) {
                    typeList.push(thisPrompt.type ? 1 : 0);
                    clickList.push(thisPrompt.scaledPoint[0]);
                    clickList.push(thisPrompt.scaledPoint[1]);
                }
                formData.append("type", typeList);
                formData.append("click_list", clickList);

                // Send a POST request to the server API
                fetch("/click", {
                    method: "POST",
                    body: formData,
                })
                    .then((response) => response.json())
                    .then((data) => {
                        // Get the base64-encoded image strings from the JSON response
                        const maskBase64 = data.masks;
                        const maskImage = new Image();
                        maskImage.src = `data:image/png;base64,${maskBase64}`;
                        maskImage.onload = function () {
                            // Create a canvas element and draw the image onto it
                            const tmpCanvas = fitImageOnSize(
                                maskImage,
                                canvas.width,
                                canvas.height
                            );

                            // Get the image data from the canvas
                            const pixels = getDataFromCanvas(tmpCanvas);
                            console.log(pixels.length);

                            // step 4: put magic mask on canvas
                            redrawPaths();
                            putDataOnCanvas(canvas, pixels);

                            for (const thisPrompt of promptPoints) {
                                drawPromptPointOnClick(thisPrompt, canvas);
                            }

                            // step 5: Add the magic mask to drawnPaths array
                            interactivePaths.push(pixels);
                        };
                    })
                    .catch((error) => {
                        console.error("Error:", error);
                    })
                    .finally(() => {
                        // // Hide the spinner
                        // spinnerContainer.classList.add("d-none");
                    });
            }

            function drawPromptPointOnClick(thisPrompt, canvas) {
                let x = thisPrompt.origPoint[0];
                let y = thisPrompt.origPoint[1];

                const fillColor = `rgba(255, 255, 255, 0.75)`;
                const strokeColor = thisPrompt.type ? `green` : `red`;

                const context = canvas.getContext("2d");

                context.beginPath();
                context.arc(x, y, 3, 0, Math.PI * 2);
                context.fillStyle = fillColor;
                context.fill();
                context.strokeStyle = strokeColor;
                context.stroke();
            }

            function putDataOnCanvas(thisCanvas, pixels) {
                const thisContext = thisCanvas.getContext("2d");
                const canvasData = thisContext.getImageData(
                    0,
                    0,
                    thisCanvas.width,
                    thisCanvas.height
                );
                const data = canvasData.data;

                for (let i = 0; i < pixels.length; i += 1) {
                    data[pixels[i]] = replacementColor.r; // red
                    data[pixels[i] + 1] = replacementColor.g; // green
                    data[pixels[i] + 2] = replacementColor.b; // blue
                    data[pixels[i] + 3] = alpha_255; // alpha
                }
                thisContext.putImageData(canvasData, 0, 0);
            }

            function fitImageOnSize(image, width, height) {
                const targetCanvas = document.createElement("canvas");
                targetCanvas.width = width;
                targetCanvas.height = height;
                const targetContext = targetCanvas.getContext("2d");

                const scaleFactor = Math.min(
                    targetCanvas.width / image.width,
                    targetCanvas.height / image.height
                );
                const scaledWidth = image.width * scaleFactor;
                const scaledHeight = image.height * scaleFactor;

                const x = (canvas.width - scaledWidth) / 2;
                const y = (canvas.height - scaledHeight) / 2;

                targetContext.drawImage(image, x, y, scaledWidth, scaledHeight);

                return targetCanvas;
            }

            function getDataFromCanvas(thisCanvas) {
                const thisContext = thisCanvas.getContext("2d");
                const imageData = thisContext.getImageData(
                    0,
                    0,
                    thisCanvas.width,
                    thisCanvas.height
                );
                const pixelData = imageData.data;

                let pixels = [];
                console.log(pixelData.length);
                // Get the pixel indices of the mask
                for (let i = 0; i < pixelData.length; i += 4) {
                    if (
                        pixelData[i] == 255 &&
                        pixelData[i + 1] == 255 &&
                        pixelData[i + 2] == 255
                    ) {
                        pixels.push(i);
                    }
                }

                return pixels;
            }

            const fileInput = document.getElementById("file-input");
            let zipfileBase64 = null;
            let imageName = "original_image";
            // for drawer
            const canvas = document.getElementById("canvas");
            const context = canvas.getContext("2d");
            // for image
            const imageCanvas = document.getElementById("image-canvas");
            const imageContext = imageCanvas.getContext("2d");
            imageCanvas.style.zIndex = -1;
            // for rect real-time visualization
            const tempCanvas = document.getElementById("temp-canvas");
            const tempContext = tempCanvas.getContext("2d");
            tempCanvas.style.zIndex = 1;

            canvas.width = 500;
            canvas.height = 500;
            imageCanvas.width = 500;
            imageCanvas.height = 500;
            tempCanvas.width = 500;
            tempCanvas.height = 500;
            // for saving mask purpose
            let scaledWidth = -1;
            let scaledHeight = -1;
            let scaledX = -1;
            let scaledY = -1;

            let originalUnresizedImageData;
            let originalImageDataBackup;

            // Prompt points in magic tool
            const promptPoints = [];
            const interactivePaths = [];

            // Add a new array to store drawn paths
            const drawnPaths = [];
            // for magic tool
            let isMagicToolActive = false;
            // for draw rect
            let isDrawingRect = false;
            let rectStartX = 0;
            let rectStartY = 0;
            // for eraser
            let isErasing = false;
            // for draw mask, keep track of whether user is currently drawing
            let isDrawing = false;
            let isDown = false;
            let lastX, lastY; // keep track of last position of the pointer

            const slider = document.getElementById("brush-size");
            let brushSize = slider.value;

            const removeImageButton = document.getElementById("remove-image");
            const drawMaskButton = document.getElementById("draw-mask");
            const magicToolButton = document.getElementById("magic-tool");
            const fileInputWrapper =
                document.getElementById("file-input-wrapper");
            const drawRectButton = document.getElementById("draw-rect");

            function stopDrawing() {
                canvas.style.cursor = "auto";
                // stop drawing
                isDrawing = false;
                sliderWrapper.style.display = "none";
            }
            function stopMagicDrawing() {
                canvas.style.cursor = "auto";
                // stop magic drawing
                try {
                    canvas.removeEventListener("mousedown", magicToolHandler);
                    console.log("remove magic tool handler");
                } catch (error) {
                    console.log(error); // do nothing
                }
                isMagicToolActive = false;

                if (interactivePaths.length != 0) {
                    const mask_idx = interactivePaths.length - 1;
                    const lastPath = interactivePaths.pop();
                    promptPoints.splice(0);
                    interactivePaths.splice(0);

                    drawnPaths.push({
                        points: lastPath,
                        type: "magic",
                    });
                    redrawPaths();

                    const formData = new FormData();
                    formData.append("mask_idx", mask_idx);
                    fetch("/finish_click", {
                        method: "POST",
                        body: formData,
                    })
                        .then((response) => response.json())
                        .then((data) => {
                            console.log("Success:", data);
                        })
                        .catch((error) => {
                            console.error("Error:", error);
                        })
                        .finally(() => {
                            // // Hide the spinner
                            // spinnerContainer.classList.add("d-none");
                        });
                }
            }
            function stopErasing() {
                canvas.style.cursor = "auto";
                // stop erasing
                isErasing = false;
            }

            function stopRecting() {
                canvas.style.cursor = "auto";
                // stop draw recting
                isDrawingRect = false;
            }

            function hideFileInput() {
                fileInputWrapper.style.display = "none";
            }

            function showFileInput() {
                fileInputWrapper.style.display = "block";
            }

            // Add event listener for the draw-rect button
            drawRectButton.addEventListener("click", () => {
                // stop any other drawing
                stopDrawing();
                stopMagicDrawing();
                stopErasing();
                // stop drawing
                if (isDrawingRect) {
                    canvas.style.cursor = "auto";
                    isDrawingRect = false;
                }
                // start drawing
                else {
                    canvas.style.cursor = `crosshair`; // change cursor to a crosshair
                    isDrawingRect = true;
                }
            });

            fileInput.addEventListener("change", (event) => {
                const file = event.target.files[0];
                zipfileBase64 = null;

                // Extract and store the uploaded image name
                imageName = file.name.split(".")[0];
                console.log(imageName);

                const image = new Image();
                image.onload = async () => {
                    const spinnerContainer =
                        document.getElementById("spinner-container");
                    // Show the spinner
                    spinnerContainer.classList.remove("d-none");

                    // for keeping original sized image
                    const tmp_canvas = document.createElement("canvas");
                    tmp_canvas.width = image.width;
                    tmp_canvas.height = image.height;

                    const ctx = tmp_canvas.getContext("2d");
                    ctx.drawImage(image, 0, 0, image.width, image.height);
                    originalUnresizedImageData = ctx.getImageData(
                        0,
                        0,
                        image.width,
                        image.height
                    );

                    // console.log(originalUnresizedImageData)
                    // console.log(imageCanvas.width, imageCanvas.height)
                    // console.log(image.width, image.height)
                    const widthRatio = imageCanvas.width / image.width;
                    const heightRatio = imageCanvas.height / image.height;
                    const scaleFactor = Math.min(widthRatio, heightRatio);
                    scaledWidth = image.width * scaleFactor;
                    scaledHeight = image.height * scaleFactor;
                    scaledX = (imageCanvas.width - scaledWidth) / 2;
                    scaledY = (imageCanvas.height - scaledHeight) / 2;
                    // reset width and height can refresh the canvas so that prev image will not be kept
                    imageCanvas.width = 500;
                    imageCanvas.height = 500;
                    imageContext.drawImage(
                        image,
                        scaledX,
                        scaledY,
                        scaledWidth,
                        scaledHeight
                    );
                    originalImageDataBackup = imageContext.getImageData(
                        0,
                        0,
                        imageCanvas.width,
                        imageCanvas.height
                    );

                    hideFileInput();

                    const imageBlob = await canvasToBlob(tmp_canvas);
                    const imageByteArray = await blobToByteArray(imageBlob);

                    const formData = new FormData();
                    formData.append(
                        "image",
                        new Blob([imageByteArray]),
                        "image.png"
                    );
                    fetch("/image", {
                        method: "POST",
                        body: formData,
                    })
                        .then((response) => response.json())
                        .then((data) => {
                            console.log("Success:", data);
                        })
                        .catch((error) => {
                            console.error("Error:", error);
                        })
                        .finally(() => {
                            // Hide the spinner
                            spinnerContainer.classList.add("d-none");
                            console.log("finally");
                        });
                };
                image.src = URL.createObjectURL(file);
            });

            removeImageButton.addEventListener("click", () => {
                imageContext.clearRect(
                    0,
                    0,
                    imageCanvas.width,
                    imageCanvas.height
                ); // clear the canvas
                context.clearRect(0, 0, canvas.width, canvas.height); // clear the canvas
                stopDrawing();
                stopErasing();
                stopMagicDrawing();
                stopRecting();

                while (drawnPaths.length > 0) {
                    drawnPaths.pop();
                }
                showFileInput();
                // Reset the file input value, force the browser to treat the re-uploaded file as a new file
                fileInput.value = "";
            });

            slider.addEventListener("input", () => {
                brushSize = slider.value;
            });

            const sliderWrapper = document.getElementById("slider-wrapper");
            sliderWrapper.style.display = "none";

            drawMaskButton.addEventListener("click", (event) => {
                stopMagicDrawing();
                stopErasing();
                stopRecting();
                // toggle slider visibility
                sliderWrapper.style.display =
                    sliderWrapper.style.display == "none" ? "block" : "none";
                // stop drawing
                if (isDrawing) {
                    canvas.style.cursor = "auto";
                    isDrawing = false;
                }
                // start drawing
                else {
                    canvas.style.cursor = `crosshair`; // change cursor to a crosshair
                    isDrawing = true;
                }
            });

            canvas.addEventListener("mousedown", (event) => {
                if (isDrawing || isErasing) {
                    lastX = event.offsetX;
                    lastY = event.offsetY;
                    isDown = true;

                    // Start a new path
                    drawnPaths.push({
                        type: isErasing ? "eraser" : "brush",
                        points: [],
                        lineWidth: brushSize,
                    });
                } else if (isDrawingRect) {
                    rectStartX = event.offsetX;
                    rectStartY = event.offsetY;
                    isDown = true;
                }
            });

            canvas.addEventListener("mouseup", () => {
                if (isDrawingRect && isDown) {
                    // Clear the temporary canvas
                    tempContext.clearRect(
                        0,
                        0,
                        tempCanvas.width,
                        tempCanvas.height
                    );

                    // context.beginPath();
                    // context.rect(rectStartX, rectStartY, rectEndX - rectStartX, rectEndY - rectStartY);
                    // context.strokeStyle = 'rgba(147, 112, 219, 1)';
                    // context.lineWidth = 2;
                    // context.stroke();

                    // get start and end points of the rect
                    const { x: startX, y: startY } = getXYLocationInOriImage(
                        rectStartX,
                        rectStartY
                    );
                    const { x: endX, y: endY } = getXYLocationInOriImage(
                        event.offsetX,
                        event.offsetY
                    );
                    console.log(
                        rectStartX,
                        rectStartY,
                        event.offsetX,
                        event.offsetY
                    );
                    console.log(startX, startY, endX, endY);
                    const formData = new FormData();
                    formData.append("start_x", startX);
                    formData.append("start_y", startY);
                    formData.append("end_x", endX);
                    formData.append("end_y", endY);
                    // Send a POST request to the server API
                    fetch("/rect", {
                        method: "POST",
                        body: formData,
                    })
                        .then((response) => response.json())
                        .then((data) => {
                            // console.log("Success:", data.masks);
                            let pixels = [];

                            // Get the base64-encoded image strings from the JSON response
                            const maskBase64 = data.masks;
                            const maskImage = new Image();
                            maskImage.src = `data:image/png;base64,${maskBase64}`;
                            maskImage.onload = function () {
                                // Create a canvas element and draw the image onto it
                                const tmpcanvas =
                                    document.createElement("canvas");
                                tmpcanvas.width = canvas.width;
                                tmpcanvas.height = canvas.height;
                                const tmpcontext = tmpcanvas.getContext("2d");

                                const scaleFactor = Math.min(
                                    tmpcanvas.width / maskImage.width,
                                    tmpcanvas.height / maskImage.height
                                );
                                const scaledWidth =
                                    maskImage.width * scaleFactor;
                                const scaledHeight =
                                    maskImage.height * scaleFactor;

                                const x = (canvas.width - scaledWidth) / 2;
                                const y = (canvas.height - scaledHeight) / 2;

                                tmpcontext.drawImage(
                                    maskImage,
                                    x,
                                    y,
                                    scaledWidth,
                                    scaledHeight
                                );

                                // Get the image data from the canvas
                                const imageData = tmpcontext.getImageData(
                                    0,
                                    0,
                                    tmpcanvas.width,
                                    tmpcanvas.height
                                );
                                const pixelData = imageData.data;

                                console.log(pixelData.length);
                                // Get the pixel indices of the mask
                                for (let i = 0; i < pixelData.length; i += 4) {
                                    if (
                                        pixelData[i] == 255 &&
                                        pixelData[i + 1] == 255 &&
                                        pixelData[i + 2] == 255
                                    ) {
                                        pixels.push(i);
                                    }
                                }
                                console.log(pixels.length);
                                // step 4: put magic mask on canvas
                                const canvasData = context.getImageData(
                                    0,
                                    0,
                                    canvas.width,
                                    canvas.height
                                );
                                const data = canvasData.data;
                                console.log(data.length);
                                for (let i = 0; i < pixels.length; i += 1) {
                                    data[pixels[i]] = replacementColor.r; // red
                                    data[pixels[i] + 1] = replacementColor.g; // green
                                    data[pixels[i] + 2] = replacementColor.b; // blue
                                    data[pixels[i] + 3] = alpha_255; // alpha
                                }
                                context.putImageData(canvasData, 0, 0);

                                // step 5: Add the rect mask to drawnPaths array
                                drawnPaths.push({
                                    points: pixels,
                                    type: "rect",
                                });
                            };
                        })
                        .catch((error) => {
                            console.error("Error:", error);
                        })
                        .finally(() => {
                            // // Hide the spinner
                            // spinnerContainer.classList.add("d-none");
                        });
                }
                isDown = false;
            });

            canvas.addEventListener("mousemove", (event) => {
                if ((isDrawing || isErasing) && isDown) {
                    const x = event.offsetX;
                    const y = event.offsetY;
                    context.beginPath();
                    context.moveTo(lastX, lastY);
                    context.lineTo(x, y);
                    if (isErasing) {
                        context.globalCompositeOperation = "destination-out";
                    } else {
                        context.globalCompositeOperation = "source-over";
                    }
                    context.strokeStyle = `rgba(147, 112, 219, ${alpha_1})`;
                    context.lineWidth = brushSize;
                    context.stroke();
                    context.beginPath();
                    context.arc(x, y, brushSize / 2, 0, 2 * Math.PI);
                    context.fillStyle = `rgba(147, 112, 219, ${alpha_1})`;
                    context.fill();

                    // Add the point to the current path
                    const currentPath = drawnPaths[drawnPaths.length - 1];
                    currentPath.points.push({
                        fromX: lastX,
                        fromY: lastY,
                        toX: x,
                        toY: y,
                    });

                    lastX = x;
                    lastY = y;
                } else if (isDrawingRect && isDown) {
                    const x = event.offsetX;
                    const y = event.offsetY;

                    // Clear the temporary canvas
                    tempContext.clearRect(
                        0,
                        0,
                        tempCanvas.width,
                        tempCanvas.height
                    );

                    // Draw the rectangle on the temporary canvas
                    tempContext.beginPath();
                    tempContext.rect(
                        rectStartX,
                        rectStartY,
                        x - rectStartX,
                        y - rectStartY
                    );
                    tempContext.strokeStyle = `rgba(147, 112, 219, ${alpha_1})`;
                    tempContext.lineWidth = 2;
                    tempContext.stroke();
                }
            });

            const undoPathButton = document.getElementById("undo-path");

            undoPathButton.addEventListener("click", () => {
                if (promptPoints.length > 0) {
                    const lastPoint = promptPoints.pop();
                    const lastPath = interactivePaths.pop();

                    redrawPaths();

                    const curLen = interactivePaths.length;
                    if (curLen > 0) {
                        putDataOnCanvas(canvas, interactivePaths[curLen - 1]);
                    }

                    for (const thisPrompt of promptPoints) {
                        drawPromptPointOnClick(thisPrompt, canvas);
                    }
                } else if (drawnPaths.length > 0) {
                    // Remove the last path from the array
                    const lastPath = drawnPaths.pop();
                    console.log(lastPath);

                    if (lastPath.type === "magic") {
                        sendUndoRequest();
                    }

                    redrawPaths();
                } else {
                }
            });

            function sendUndoRequest() {
                fetch("/undo", {
                    method: "POST",
                })
                    .then((response) => response.json())
                    .then((data) => {
                        console.log("Success:", data);
                    })
                    .catch((error) => {
                        console.error("Error:", error);
                    })
                    .finally(() => {
                        // // Hide the spinner
                        // spinnerContainer.classList.add("d-none");
                    });
            }

            function redrawPaths() {
                context.clearRect(0, 0, canvas.width, canvas.height);

                for (const path of drawnPaths) {
                    if (path.type === "magic" || path.type === "rect") {
                        putDataOnCanvas(canvas, path.points);
                    } else if (path.type === "everything") {
                        console.log("everything");
                        const canvasData = context.getImageData(
                            0,
                            0,
                            canvas.width,
                            canvas.height
                        );
                        const data = canvasData.data;

                        for (let i = 0; i < path.masks.length; i += 4) {
                            if (path.masks[i] > 0) {
                                data[i] = random_color[path.masks[i]].r; // red
                                data[i + 1] = random_color[path.masks[i]].g; // green
                                data[i + 2] = random_color[path.masks[i]].b; // blue
                                data[i + 3] = alpha_255; // alpha
                            }
                        }
                        context.putImageData(canvasData, 0, 0);
                    } else {
                        context.lineWidth = path.lineWidth;
                        for (const point of path.points) {
                            context.beginPath();
                            context.moveTo(point.fromX, point.fromY);
                            context.lineTo(point.toX, point.toY);
                            if (path.type === "eraser") {
                                context.globalCompositeOperation =
                                    "destination-out";
                            } else {
                                context.globalCompositeOperation =
                                    "source-over";
                            }
                            context.strokeStyle = `rgba(147, 112, 219, ${alpha_1})`;
                            context.stroke();
                            context.beginPath();
                            context.arc(
                                point.toX,
                                point.toY,
                                path.lineWidth / 2,
                                0,
                                2 * Math.PI
                            );
                            context.fillStyle = `rgba(147, 112, 219, ${alpha_1})`;
                            context.fill();
                        }
                    }
                }
            }
>>>>>>> b055d7a9

            // magic tool ----------------------------------------------------------------
            // function getPixelIndex(x, y, width) {
            //   return (y * width + x) * 4;
            // }

            // function getColorDifference(color1, color2) {
            //   return Math.abs(color1.r - color2.r) + Math.abs(color1.g - color2.g) + Math.abs(color1.b - color2.b);
            // }

            magicToolButton.addEventListener("click", (event) => {
                stopDrawing();
                stopErasing();
                stopRecting();

                if (!isMagicToolActive) {
                    canvas.style.cursor = "crosshair";
                    canvas.addEventListener("mousedown", magicToolHandler);
                    isMagicToolActive = true;
                } else {
                    stopMagicDrawing();
                }
            });

            // save images ----------------------------------------------------------------
            const saveImagesButton = document.getElementById("save-images");

            saveImagesButton.addEventListener("click", () => {
                // Save the original sized image
                const tmp_canvas = document.createElement("canvas");
                tmp_canvas.width = originalUnresizedImageData.width;
                tmp_canvas.height = originalUnresizedImageData.height;

                const ctx = tmp_canvas.getContext("2d");
                ctx.putImageData(originalUnresizedImageData, 0, 0);
                const DataUrl = tmp_canvas.toDataURL("image/png");
                const ImageLink = document.createElement("a");
                ImageLink.href = DataUrl;
                ImageLink.download = imageName + ".png";
                ImageLink.click();

                // Save the mask image
                const mask_canvas = document.createElement("canvas");
                mask_canvas.width = originalUnresizedImageData.width;
                mask_canvas.height = originalUnresizedImageData.height;

                const mask_ctx = mask_canvas.getContext("2d");
                // this can resize the image automatically
                mask_ctx.drawImage(
                    canvas,
                    scaledX,
                    scaledY,
                    scaledWidth,
                    scaledHeight,
                    0,
                    0,
                    originalUnresizedImageData.width,
                    originalUnresizedImageData.height
                );
                // change to binary mask
                const maskdata = mask_ctx.getImageData(
                    0,
                    0,
                    mask_canvas.width,
                    mask_canvas.height
                );

                const maskDataUrl = mask_canvas.toDataURL("image/png");
                const maskLink = document.createElement("a");
                maskLink.href = maskDataUrl;
                maskLink.download = imageName + "_mask.png";
                maskLink.click();

                // save the zip file
                if (zipfileBase64 != null) {
                    // Decode the base64-encoded data to binary data
                    const zipData = atob(zipfileBase64);

                    // Convert the decoded data to a Uint8Array
                    const byteArray = new Uint8Array(zipData.length);
                    for (let i = 0; i < zipData.length; i++) {
                        byteArray[i] = zipData.charCodeAt(i);
                    }

                    // Create a Blob from the byteArray
                    const blob = new Blob([byteArray], {
                        type: "application/zip",
                    });

                    // Create an anchor element with a download attribute and trigger a click event to download the zip file
                    const zipLink = document.createElement("a");
                    zipLink.href = URL.createObjectURL(blob);
                    zipLink.download = imageName + ".zip";
                    zipLink.click();

                    // Remove the anchor element after the download is triggered
                    setTimeout(() => {
                        URL.revokeObjectURL(zipLink.href);
                        zipLink.remove();
                    }, 0);
                }
            });

            // eraser tool ----------------------------------------------------------------
            const eraserButton = document.getElementById("eraser");

            eraserButton.addEventListener("click", (event) => {
                stopDrawing();
                stopMagicDrawing();
                stopRecting();

                // stop erase drawing
                if (isErasing) {
                    canvas.style.cursor = "auto";
                    isErasing = false;
                }
                // start erase
                else {
                    canvas.style.cursor = `crosshair`; // change cursor to a crosshair
                    isErasing = true;
                }
            });

            // sparkle
            function createSparkles() {
                const container = document.querySelector(".sparkles-container");
                const numberOfRows = 10;
                const numberOfColumns = 20;
                const rowSpacing = 100 / numberOfRows;
                const columnSpacing = 100 / numberOfColumns;

                for (let i = 0; i < numberOfRows; i++) {
                    for (let j = 0; j < numberOfColumns; j++) {
                        const sparkle = document.createElement("div");
                        sparkle.classList.add("sparkle");
                        sparkle.style.top = `${
                            rowSpacing * i + rowSpacing / 2
                        }%`;
                        sparkle.style.left = `${columnSpacing * j}%`;
                        sparkle.style.animationDuration = `${4}s`;
                        sparkle.style.animationDelay = `${(i + j) * 0.1}s`;
                        container.appendChild(sparkle);
                    }
                }
            }

            function toggleSparkles(visible) {
                const container = document.querySelector(".sparkles-container");
                container.style.opacity = visible ? "1" : "0";
            }

            createSparkles();

            // seg everything ----------------------------------------------------------------
            const segEverythingButton =
                document.getElementById("seg-everything");

            segEverythingButton.addEventListener("click", () => {
                // Show sparkles when processing starts
                toggleSparkles(true);

                // Send the image data to the server
                fetch("/everything", {
                    method: "POST",
                })
                    .then((response) => response.json())
                    .then((data) => {
                        // Get the base64-encoded image strings from the JSON response
                        const maskBase64 = data.masks;
                        zipfileBase64 = data.zipfile;

                        const maskImage = new Image();
                        maskImage.src = `data:image/png;base64,${maskBase64}`;
                        maskImage.onload = function () {
                            // Create a canvas element and draw the image onto it
                            const tmpcanvas = document.createElement("canvas");
                            tmpcanvas.width = canvas.width;
                            tmpcanvas.height = canvas.height;
                            const tmpcontext = tmpcanvas.getContext("2d");

                            const scaleFactor = Math.min(
                                tmpcanvas.width / maskImage.width,
                                tmpcanvas.height / maskImage.height
                            );
                            const scaledWidth = maskImage.width * scaleFactor;
                            const scaledHeight = maskImage.height * scaleFactor;

                            const x = (canvas.width - scaledWidth) / 2;
                            const y = (canvas.height - scaledHeight) / 2;

                            tmpcontext.drawImage(
                                maskImage,
                                x,
                                y,
                                scaledWidth,
                                scaledHeight
                            );

                            // Get the image data from the canvas
                            const imageData = tmpcontext.getImageData(
                                0,
                                0,
                                tmpcanvas.width,
                                tmpcanvas.height
                            );
                            const pixelData = imageData.data;

                            const canvasData = context.getImageData(
                                0,
                                0,
                                canvas.width,
                                canvas.height
                            );
                            const data = canvasData.data;

                            // Get the pixel indices of the mask
                            for (let i = 0; i < pixelData.length; i += 4) {
                                if (pixelData[i] > 0) {
                                    data[i] = random_color[pixelData[i]].r; // red
                                    data[i + 1] = random_color[pixelData[i]].g; // green
                                    data[i + 2] = random_color[pixelData[i]].b; // blue
                                    data[i + 3] = alpha_255; // alpha
                                }
                            }

                            context.putImageData(canvasData, 0, 0);

                            drawnPaths.push({
                                masks: pixelData,
                                type: "everything",
                            });
                        };
                    })
                    .finally(() => {
                        toggleSparkles(false);
                    });
            });
        </script>
    </body>
</html>
<|MERGE_RESOLUTION|>--- conflicted
+++ resolved
@@ -1,2560 +1,1330 @@
-<html lang="en">
-    <head>
-        <!-- <link href="./all.css" rel="stylesheet"> -->
-        <link href="assets/css/all.min.css" rel="stylesheet" />
-        <link
-            href="https://cdn.jsdelivr.net/npm/bootstrap@5.3.0-alpha2/dist/css/bootstrap.min.css"
-            rel="stylesheet"
-        />
-
-        <style>
-            body {
-                margin: 0;
-                height: 100vh;
-                display: flex;
-                justify-content: center;
-                align-items: center;
-            }
-
-            /*@font-face {
-      font-family: 'FontAwesome';
-      src: url('./fa-solid-900.ttf') format('truetype'),
-      url('./fa-solid-900.woff2') format('woff2');
-      font-weight: normal;
-      font-style: normal;
-    }*/
-
-<<<<<<< HEAD
-    #canvas-wrapper {
-      position: relative;
-      width: 500px;
-      height: 500px;
-    }
-
-    #slider-wrapper {
-      display: none;
-      position: absolute; /* Add this line */
-      z-index: 10; /* Add this line */
-      top: 47px; /* Adjust this value */
-      right: 50px; /* Adjust this value */
-    }
-
-    #canvas {
-      position: absolute;
-      border: 1px solid black;
-      width: 100%;
-      height: 100%;
-    }
-
-    #image-canvas, #temp-canvas {
-      position: absolute;
-      width: 100%;
-      height: 100%;
-    }
-
-    .button-wrapper {
-      position: absolute;
-      top: 0;
-      right: 0;
-      padding: 10px;
-      display: flex;
-      flex-direction: column;
-      align-items: flex-end;
-    }
-
-    .button {
-      background-color: #4CAF50;
-      border: none;
-      border-radius: 8px;
-      color: white;
-      padding: 4px 8px;
-      text-align: center;
-      text-decoration: none;
-      display: inline-block;
-      font-size: 12px;
-      margin: 2px 0;
-      cursor: pointer;
-      width: 32px;
-      height: 32px;
-    }
-
-    #file-input-wrapper {
-      position: absolute;
-      top: 0;
-      left: 0;
-      width: 500px;
-      height: 500px;
-      cursor: pointer;
-    }
-
-    #file-input-wrapper input[type=file] {
-      opacity: 0;
-      position: absolute;
-      top: 0;
-      left: 0;
-      width: 100%;
-      height: 100%;
-      cursor: pointer;
-    }
-
-    #spinner-container {
-      display: flex;
-      flex-direction: column;
-      align-items: center;
-      justify-content: center;
-    }
-    #spinner-container span {
-      font-family: Arial, sans-serif;
-      font-size: 16px;
-      color: #333;
-      margin-top: 10px;
-    }
-
-    /* Sparkles */
-    .sparkles-container {
-      position: absolute;
-      top: 0;
-      left: 0;
-      width: 100%;
-      height: 100%;
-      overflow: hidden;
-      pointer-events: none;
-      opacity: 0; /* Hide the sparkles by default */
-    }
-
-    .sparkle {
-      position: absolute;
-      width: 8px;
-      height: 8px;
-      background-color: #fff;
-      border-radius: 50%;
-      animation: sparkle 4s linear infinite;
-    }
-
-    @keyframes sparkle {
-      0% {
-        transform: translateX(-10%) scale(0);
-        opacity: 0;
-      }
-      5% {
-        opacity: 1;
-      }
-      100% {
-        transform: translateX(110%) scale(1);
-        opacity: 0;
-      }
-    }
-
-  </style>
-</head>
-
-<body>
-	
-	<div id="canvas-wrapper">
-	  <canvas id="canvas"></canvas>
-    <canvas id="image-canvas"></canvas>
-    <canvas id="temp-canvas" style="pointer-events: none;"></canvas>
-    <div class="sparkles-container"></div>
-	  <div class="button-wrapper">
-	  	<button class="button" id="remove-image"><i class="fas fa-times"></i></button>
-      <button class="button" id="draw-mask"><i class="fas fa-pencil"></i></button>
-      <button class="button" id="magic-tool"><i class="fas fa-wand-magic-sparkles"></i></button>
-      <button class="button" id="draw-rect"><i class="fas fa-shapes"></i></button>
-      <button class="button" id="seg-everything"><i class="fas fa-fill-drip"></i></button>
-      <button class="button" id="undo-path"><i class="fas fa-undo"></i></button>
-      <button class="button" id="eraser"><i class="fa-solid fa-eraser"></i></button>
-      <button class="button" id="save-images"><i class="fas fa-download"></i></button>
-      <button class="button" id="seg-video"><i class="fa-solid fa-film"></i></button>
-	  </div>
-	  <div id="slider-wrapper">
-		  <input type="range" min="1" max="100" value="50" class="slider" id="brush-size">
-	  </div>
-	  <div id="file-input-wrapper">
-	  	<input type="file" id="file-input">
-	  </div>
-	</div>
-
-  <div id="spinner-container" class="position-fixed top-50 start-50 translate-middle d-none">
-      <div class="spinner-border text-primary" role="status"></div>
-      <span style="color: #dc3545; font-size: 2em;">Preprocessing image...</span>
-  </div>
-
-
-
-
-	<script type="text/javascript">
-    async function canvasToBlob(canvas) {
-      return new Promise((resolve, reject) => {
-        canvas.toBlob((blob) => {
-          if (blob) {
-              resolve(blob);
-          } else {
-              reject(new Error("Canvas to Blob conversion failed"));
-          }
-        });
-      });
-    }
-
-    async function blobToByteArray(blob) {
-      return new Uint8Array(await new Response(blob).arrayBuffer());
-    }
-
-    function randomRGBColor() {
-      const red = Math.floor(Math.random() * 256);
-      const green = Math.floor(Math.random() * 256);
-      const blue = Math.floor(Math.random() * 256);
-      return { r: red, g: green, b: blue};
-    }
-    
-    // Magic tool functionality
-    const tolerance = 30;
-    const replacementColor = { r: 147, g: 112, b: 219 };
-    const alpha_255 = 191.25;
-    const alpha_1 = 1; // for manual drawer (avoid color overlay artifact when = 0.75)
-    
-    const random_color = {};
-    for (let i = 1; i <= 255; i++) {
-      random_color[i] = randomRGBColor();
-    }
-
-    // canvas image xy to original image xy
-    function getXYLocationInOriImage(x, y) {
-      x -= scaledX;
-      y -= scaledY;
-
-      x /= scaleFactor;
-      y /= scaleFactor;
-
-      x = Math.round(x);
-      y = Math.round(y);
-
-      return { x, y };
-    }
-
-    // canvas idx to original image idx
-    function getIdxLocationInOriImage(idx) {
-      let x = idx % 500;
-      let y = Math.floor(idx / 500);
-
-      x -= scaledX;
-      y -= scaledY;
-
-      x /= scaleFactor;
-      y /= scaleFactor;
-
-      x = Math.round(x);
-      y = Math.round(y);
-
-      return y * originalUnresizedImageData.width + x;
-    }
-
-    // scaled image idx to original image idx
-    function imgidx2oriidx(idx) {
-      let { x, y } = idx2xy(idx);
-      x /= scaleFactor;
-      y /= scaleFactor;
-      x = Math.round(x);
-      y = Math.round(y);
-      return y * originalUnresizedImageData.width + x;
-    }
-
-    // event location is on canvas, which is different from the original image size
-    function getEventLocationInOriImage(event) {
-      let x = event.offsetX;
-      let y = event.offsetY;
-
-      return getXYLocationInOriImage(x, y);
-    }
-
-    // // scaled image xy to scaled image idx
-    // function xy2idx(x, y) {
-    //   return y * scaledWidth + x;
-    // }
-
-    // // scaled image idx to scaled image xy
-    // function idx2xy(idx) {
-    //   let x = idx % scaledWidth;
-    //   let y = Math.floor(idx / scaledWidth);
-
-    //   return { x, y };
-    // }
-
-    function getImagedataFromImageClass(Image, masktype) {
-      // Create a original size element and draw the image onto it
-      let tmpcanvas = document.createElement('canvas');
-      tmpcanvas.width = originalUnresizedImageData.width;
-      tmpcanvas.height = originalUnresizedImageData.height;
-      let tmpcontext = tmpcanvas.getContext('2d');
-
-      tmpcontext.drawImage(Image, 0, 0);
-
-      // Get the image data from the canvas
-      let imageData = tmpcontext.getImageData(0, 0, tmpcanvas.width, tmpcanvas.height);
-      let pixelData = imageData.data;
-
-      const imageMask = maskcontext.getImageData(0, 0, maskcanvas.width, maskcanvas.height);
-      const data = imageMask.data;
-
-      if (masktype == 'everything') {
-        // Get the pixel indices of the mask
-        for (let i = 0; i < pixelData.length; i += 4) {
-          if (pixelData[i] > 0) {
-            data[i] = random_color[pixelData[i]].r; // red
-            data[i + 1] = random_color[pixelData[i]].g; // green
-            data[i + 2] = random_color[pixelData[i]].b; // blue
-            data[i + 3] = alpha_255; // alpha
-          }
-        }
-        maskcontext.putImageData(imageMask, 0, 0);
-
-        oriDrawnPaths.push({
-          masks: pixelData,
-          type: "everything",
-        });
-      } else {
-        let pixels = [];
-        // Get the pixel indices of the mask
-        for (let i = 0; i < pixelData.length; i += 4) {
-          if (pixelData[i] == 255 && pixelData[i + 1] == 255 && pixelData[i + 2] == 255) {
-            pixels.push(i);
-          }
-        }
-
-        for (let i = 0; i < pixels.length; i += 1) {
-          data[pixels[i]] = replacementColor.r; // red
-          data[pixels[i] + 1] = replacementColor.g; // green
-          data[pixels[i] + 2] = replacementColor.b; // blue
-          data[pixels[i] + 3] = alpha_255; // alpha
-        }
-        maskcontext.putImageData(imageMask, 0, 0);
-
-        oriDrawnPaths.push({
-          points: pixels,
-          type: masktype === 'magic' ? "magic" : "rect",
-        });
-      }
-
-      // Create a canvas size element and draw the image onto it
-      tmpcanvas = document.createElement('canvas');
-      tmpcanvas.width = canvas.width;
-      tmpcanvas.height = canvas.height;
-      tmpcontext = tmpcanvas.getContext('2d');
-
-      tmpcontext.drawImage(Image, scaledX, scaledY, scaledWidth, scaledHeight);
-
-      // Get the image data from the canvas
-      imageData = tmpcontext.getImageData(0, 0, tmpcanvas.width, tmpcanvas.height);
-      pixelData = imageData.data;
-
-      return imageData.data;
-    }
-
-    function magicToolHandler(event) {
-      if (!isMagicToolActive) return;
-      console.log("magic tool handler")
-
-      // step 1: get starting point
-      const { x, y } = getEventLocationInOriImage(event);
-
-      // step 2: get image data for flood fill
-      const imageWidth = imageCanvas.width;
-      const imageHeight = imageCanvas.height;
-      const imageData = imageContext.getImageData(0, 0, imageWidth, imageHeight);
-      const pixelData = imageData.data;
-
-      const formData = new FormData();
-      formData.append("x", x);
-      formData.append("y", y);
-      
-      // Send a POST request to the server API
-      fetch("/click", {
-          method: "POST",
-          body: formData,
-      })
-      .then((response) => response.json())
-      .then((data) => {
-          // console.log("Success:", data.masks);
-          let pixels = [];
-
-          // Get the base64-encoded image strings from the JSON response
-          const maskBase64 = data.masks;
-          const maskImage = new Image();
-          maskImage.src = `data:image/png;base64,${maskBase64}`;
-          maskImage.onload = function() {
-            const pixelData = getImagedataFromImageClass(maskImage, "magic");
-
-            console.log(pixelData.length)
-            // Get the pixel indices of the mask
-            for (let i = 0; i < pixelData.length; i += 4) {
-              if (pixelData[i] == 255 && pixelData[i + 1] == 255 && pixelData[i + 2] == 255) {
-                pixels.push(i);
-              }
-            }
-            console.log(pixels.length)
-            // step 4: put magic mask on canvas
-            const canvasData = context.getImageData(0, 0, canvas.width, canvas.height);
-            const data = canvasData.data;
-            console.log(data.length)
-            for (let i = 0; i < pixels.length; i += 1) {
-              data[pixels[i]] = replacementColor.r; // red
-              data[pixels[i] + 1] = replacementColor.g; // green
-              data[pixels[i] + 2] = replacementColor.b; // blue
-              data[pixels[i] + 3] = alpha_255; // alpha
-            }
-            context.putImageData(canvasData, 0, 0);
-
-            // step 5: Add the magic mask to drawnPaths array
-            drawnPaths.push({
-              points: pixels,
-              type: "magic",
-            });
-          };
-      })
-      .catch((error) => {
-          console.error("Error:", error);
-      }).finally(() => {
-          // // Hide the spinner
-          // spinnerContainer.classList.add("d-none");
-      });
-    }
-
-		const fileInput = document.getElementById('file-input');
-    let zipfileBase64 = null;
-    let imageName = "original_image";
-    let videoName = "original_video";
-    // for drawer
-		const canvas = document.getElementById('canvas');
-		const context = canvas.getContext('2d');
-    // for image
-    const imageCanvas = document.getElementById('image-canvas');
-    const imageContext = imageCanvas.getContext('2d');
-    imageCanvas.style.zIndex = -1;
-    // for rect real-time visualization
-    const tempCanvas = document.getElementById('temp-canvas');
-    const tempContext = tempCanvas.getContext('2d');
-    tempCanvas.style.zIndex = 1;
-    // for image-size mask canvas
-    const maskcanvas = document.createElement('canvas');
-    const maskcontext = maskcanvas.getContext('2d');
-
-    canvas.width = 500;
-    canvas.height = 500;
-		imageCanvas.width = 500;
-		imageCanvas.height = 500;
-    tempCanvas.width = 500;
-    tempCanvas.height = 500;
-    // for saving mask purpose
-    let scaledWidth = -1;
-    let scaledHeight = -1;
-    let scaledX = -1;
-    let scaledY = -1;
-    // global variables for image
-    let scaleFactor = -1;
-
-    let originalUnresizedImageData;
-    let originalUnresizedMaskData;
-    // Add a new array to store drawn paths
-    const drawnPaths = [];
-    const oriDrawnPaths = [];
-    // for magic tool
-    let isMagicToolActive = false;
-    // for draw rect
-    let isDrawingRect = false;
-    let rectStartX = 0;
-    let rectStartY = 0;
-    // for eraser
-    let isErasing = false;
-    // for draw mask, keep track of whether user is currently drawing
-    let isDrawing = false;
-		let isDown = false;
-    let lastX, lastY; // keep track of last position of the pointer
-
-    const slider = document.getElementById("brush-size");
-    let brushSize = slider.value;
-
-		const removeImageButton = document.getElementById('remove-image');
-		const drawMaskButton = document.getElementById('draw-mask');
-    const magicToolButton = document.getElementById('magic-tool');
-    const fileInputWrapper = document.getElementById('file-input-wrapper');
-    const drawRectButton = document.getElementById('draw-rect');
-
-    function stopDrawing() {
-      canvas.style.cursor = "auto";
-      // stop drawing
-      isDrawing = false;
-      sliderWrapper.style.display = 'none';
-    }
-    function stopMagicDrawing() {
-      canvas.style.cursor = "auto";
-      // stop magic drawing
-      try {
-        canvas.removeEventListener("mousedown", magicToolHandler);
-        console.log('remove magic tool handler')
-      } catch (error) {
-        console.log(error) // do nothing
-      }
-      isMagicToolActive = false;
-    }
-    function stopErasing() {
-      canvas.style.cursor = "auto";
-      // stop erasing
-      isErasing = false;
-    }
-
-    function stopRecting() {
-      canvas.style.cursor = "auto";
-      // stop draw recting
-      isDrawingRect = false;
-    }
-
-    function hideFileInput() {
-      fileInputWrapper.style.display = 'none';
-    }
-
-    function showFileInput() {
-      fileInputWrapper.style.display = 'block';
-    }
-
-
-    // Add event listener for the draw-rect button
-    drawRectButton.addEventListener('click', () => {
-      // stop any other drawing
-      stopDrawing();
-      stopMagicDrawing();
-      stopErasing();
-      // stop drawing
-      if (isDrawingRect) {
-        canvas.style.cursor = 'auto';
-        isDrawingRect = false;
-      }
-      // start drawing
-      else {
-        canvas.style.cursor = `crosshair`; // change cursor to a crosshair
-        isDrawingRect = true; 
-      }
-    });
-
-
-    // for processing video
-    async function getFirstFrameAsBlob(file) {
-        return new Promise((resolve, reject) => {
-          videoName = file.name.split('.')[0];
-          console.log(videoName)
-
-          const video = document.createElement('video');
-          video.preload = 'auto'; // Preload video
-          video.src = URL.createObjectURL(file);
-
-          // Trigger seeked event after metadata loaded
-          video.addEventListener('loadedmetadata', function() {
-              this.currentTime = 0;
-          }, false);
-
-          // Extract first frame when seek operation completes
-          video.addEventListener('seeked', function() {
-              const canvas = document.createElement('canvas');
-              const context = canvas.getContext('2d');
-              canvas.width = video.videoWidth;
-              canvas.height = video.videoHeight;
-
-              // Draw the first frame of the video onto the canvas
-              context.drawImage(video, 0, 0, video.videoWidth, video.videoHeight);
-
-              // Convert the canvas to a blob
-              canvas.toBlob(blob => {
-                  // Convert blob to file
-                  const file = new File([blob], 'frame.png', { type: 'image/png' });
-                  resolve(file);
-              });
-
-              // Remove the video element after capturing the frame
-              video.remove();
-          }, false);
-
-          // When video can be played through, upload to server
-          video.addEventListener('canplaythrough', function() {
-              // Create new FormData instance and append the video file
-              const formData = new FormData();
-              formData.append("video", file);
-
-              // Upload the video file to the server
-              fetch("/video", {
-                  method: "POST",
-                  body: formData,
-              })
-              .then((response) => response.json())
-              .then((data) => {
-                  console.log("Success:", data);
-              })
-              .catch((error) => {
-                  console.error("Error:", error);
-              })
-              .finally(() => {
-                  console.log('finally')
-              });
-          }, false);
-        });
-    }
-
-    // for processing image
-    function handleImage(file) {
-        // Extract and store the uploaded image name
-        imageName = file.name.split('.')[0];
-        console.log(imageName)
-
-        const image = new Image();
-        image.onload = async () => {
-          const spinnerContainer = document.getElementById("spinner-container");
-          const spinnerText = spinnerContainer.querySelector('span');
-          // Change the spinner text
-          spinnerText.textContent = "Preprocessing image...";
-          // Show the spinner
-          spinnerContainer.classList.remove("d-none");
-          
-          // for keeping original sized image
-          const tmp_canvas = document.createElement('canvas');
-          tmp_canvas.width = image.width;
-          tmp_canvas.height = image.height;
-          const ctx = tmp_canvas.getContext('2d');
-          // for keeping original sized mask
-          maskcanvas.width = image.width;
-          maskcanvas.height = image.height;
-
-          ctx.drawImage(image, 0, 0, image.width, image.height);
-          originalUnresizedImageData = ctx.getImageData(0, 0, image.width, image.height);
-
-          scaleFactor = Math.min(imageCanvas.width / image.width, imageCanvas.height / image.height);
-
-          scaledWidth = image.width * scaleFactor;
-          scaledHeight = image.height * scaleFactor;
-
-          scaledX = (imageCanvas.width - scaledWidth) / 2;
-          scaledY = (imageCanvas.height - scaledHeight) / 2;
-
-          // reset width and height can refresh the canvas so that prev image will not be kept
-          imageCanvas.width = 500;
-          imageCanvas.height = 500;
-          imageContext.drawImage(image, scaledX, scaledY, scaledWidth, scaledHeight);
-
-          hideFileInput();
-
-          const imageBlob = await canvasToBlob(tmp_canvas);
-          const imageByteArray = await blobToByteArray(imageBlob);
-
-          const formData = new FormData();
-          formData.append("image", new Blob([imageByteArray]), "image.png");
-          fetch("/image", {
-              method: "POST",
-              body: formData,
-          })
-          .then((response) => response.json())
-          .then((data) => {
-              console.log("Success:", data);
-          })
-          .catch((error) => {
-              console.error("Error:", error);
-          }).finally(() => {
-            // Hide the spinner
-            spinnerContainer.classList.add("d-none");
-            console.log('finally')
-          });
-        };
-        image.src = URL.createObjectURL(file);
-    }
-
-		fileInput.addEventListener('change', async (event) => {
-		  const file = event.target.files[0];
-      const fileType = file.type;
-      zipfileBase64 = null;
-
-      const validVideoTypes = ['video/mp4', 'video/quicktime'];
-      if (validVideoTypes.includes(fileType)) {
-          console.log("a video file")
-          const firstFrameBlob = await getFirstFrameAsBlob(file);
-          console.log(firstFrameBlob);
-          handleImage(firstFrameBlob);
-      } else {
-          console.log(file);
-          handleImage(file);
-      }
-		});
-
-		removeImageButton.addEventListener('click', () => {
-			imageContext.clearRect(0, 0, imageCanvas.width, imageCanvas.height); // clear the image canvas
-      context.clearRect(0, 0, canvas.width, canvas.height); // clear the drawer canvas
-      stopDrawing();
-      stopErasing();
-      stopMagicDrawing();
-      stopRecting();
-      
-      while (drawnPaths.length > 0) {
-        drawnPaths.pop();
-      }
-      while (oriDrawnPaths.length > 0) {
-        oriDrawnPaths.pop();
-      }
-			showFileInput();
-      // Reset the file input value, force the browser to treat the re-uploaded file as a new file
-      fileInput.value = '';
-		});
-
-    slider.addEventListener("input", () => {
-      brushSize = slider.value;
-    });
-
-    const sliderWrapper = document.getElementById('slider-wrapper');
-    sliderWrapper.style.display = 'none';
-
-		drawMaskButton.addEventListener('click', (event) => {
-      stopMagicDrawing();
-      stopErasing();
-      stopRecting();
-      // toggle slider visibility
-      sliderWrapper.style.display = (sliderWrapper.style.display == 'none') ? 'block' : 'none';
-      // stop drawing
-      if (isDrawing) {
-        canvas.style.cursor = 'auto';
-        isDrawing = false;
-      }
-      // start drawing
-      else {
-        canvas.style.cursor = `crosshair`; // change cursor to a crosshair
-        isDrawing = true; 
-      }
-    });
-
-		canvas.addEventListener('mousedown', (event) => {
-      if (isDrawing || isErasing) {
-        lastX = event.offsetX;
-        lastY = event.offsetY;
-        isDown = true;
-
-        // Start a new path
-        drawnPaths.push({
-          type: isErasing ? 'eraser' : 'brush',
-          points: [],
-          lineWidth: brushSize,
-        });
-        oriDrawnPaths.push({
-          type: isErasing ? 'eraser' : 'brush',
-          points: [],
-          lineWidth: brushSize / scaleFactor,
-        });
-      } else if (isDrawingRect) {
-        rectStartX = event.offsetX;
-        rectStartY = event.offsetY;
-        isDown = true;
-      }
-		});
-
-    canvas.addEventListener('mouseup', () => {
-      if (isDrawingRect && isDown) {
-        // Clear the temporary canvas
-        tempContext.clearRect(0, 0, tempCanvas.width, tempCanvas.height);
-
-        // context.beginPath();
-        // context.rect(rectStartX, rectStartY, rectEndX - rectStartX, rectEndY - rectStartY);
-        // context.strokeStyle = 'rgba(147, 112, 219, 1)';
-        // context.lineWidth = 2;
-        // context.stroke();
-
-        // get start and end points of the rect
-        const {x: startX, y: startY} = getXYLocationInOriImage(rectStartX, rectStartY);
-        const {x: endX, y: endY} = getXYLocationInOriImage(event.offsetX, event.offsetY);
-        console.log(rectStartX, rectStartY, event.offsetX, event.offsetY);
-        console.log(startX, startY, endX, endY);
-        const formData = new FormData();
-        formData.append("start_x", startX);
-        formData.append("start_y", startY);
-        formData.append("end_x", endX);
-        formData.append("end_y", endY);
-        // Send a POST request to the server API
-        fetch("/rect", {
-            method: "POST",
-            body: formData,
-        })
-        .then((response) => response.json())
-        .then((data) => {
-            // console.log("Success:", data.masks);
-            let pixels = [];
-
-            // Get the base64-encoded image strings from the JSON response
-            const maskBase64 = data.masks;
-            const maskImage = new Image();
-            maskImage.src = `data:image/png;base64,${maskBase64}`;
-            maskImage.onload = function() {
-              const pixelData = getImagedataFromImageClass(maskImage, "rect");
-
-              // console.log(pixelData.length)
-              // let uniquePixelData = [...new Set(pixelData)];
-              // console.log(uniquePixelData);
-
-              // Get the pixel indices of the mask
-              for (let i = 0; i < pixelData.length; i += 4) {
-                if (pixelData[i] == 255 && pixelData[i + 1] == 255 && pixelData[i + 2] == 255) {
-                  pixels.push(i);
-                }
-              }
-              console.log(pixels.length)
-              // step 4: put magic mask on canvas
-              const canvasData = context.getImageData(0, 0, canvas.width, canvas.height);
-              const data = canvasData.data;
-              console.log(data.length)
-              for (let i = 0; i < pixels.length; i += 1) {
-                data[pixels[i]] = replacementColor.r; // red
-                data[pixels[i] + 1] = replacementColor.g; // green
-                data[pixels[i] + 2] = replacementColor.b; // blue
-                data[pixels[i] + 3] = alpha_255; // alpha
-              }
-              context.putImageData(canvasData, 0, 0);
-
-              // step 5: Add the rect mask to drawnPaths array
-              drawnPaths.push({
-                points: pixels,
-                type: "rect",
-              });
-            };
-        })
-        .catch((error) => {
-            console.error("Error:", error);
-        }).finally(() => {
-            // // Hide the spinner
-            // spinnerContainer.classList.add("d-none");
-        });
-      }
-      isDown = false;
-    });
-
-		canvas.addEventListener('mousemove', (event) => {
-      if ((isDrawing || isErasing) && isDown) {
-        const x = event.offsetX;
-        const y = event.offsetY;
-
-        // Check if the x and y coordinates are within the image boundaries
-        if (x >= scaledX && x < scaledX+scaledWidth && y >= scaledY && y < scaledY+scaledHeight &&
-            lastX >= scaledX && lastX < scaledX+scaledWidth && lastY >= scaledY && lastY < scaledY+scaledHeight) {
-          context.beginPath();
-          context.moveTo(lastX, lastY);
-          context.lineTo(x, y);
-          if (isErasing) {
-            context.globalCompositeOperation = 'destination-out';
-          } else {
-            context.globalCompositeOperation = 'source-over';
-          }
-          context.strokeStyle = `rgba(147, 112, 219, ${alpha_1})`;
-          context.lineWidth = brushSize;
-          context.stroke();
-          context.beginPath();
-          context.arc(x, y, brushSize / 2, 0, 2 * Math.PI);
-          context.fillStyle = `rgba(147, 112, 219, ${alpha_1})`;
-          context.fill();
-
-          // Add the point to the current path
-          const currentPath = drawnPaths[drawnPaths.length - 1];
-          currentPath.points.push({ fromX: lastX, fromY: lastY, toX: x, toY: y });
-          const oriCurrentPath = oriDrawnPaths[oriDrawnPaths.length - 1];
-          const {x: orilastX, y: orilastY} = getXYLocationInOriImage(lastX, lastY);
-          const {x: orix, y: oriy} = getXYLocationInOriImage(x, y);
-          oriCurrentPath.points.push({ fromX: orilastX, fromY: orilastY, toX: orix, toY: oriy });
-
-          maskcontext.beginPath();
-          maskcontext.moveTo(orilastX, orilastY);
-          maskcontext.lineTo(orix, oriy);
-          if (isErasing) {
-            maskcontext.globalCompositeOperation = 'destination-out';
-          } else {
-            maskcontext.globalCompositeOperation = 'source-over';
-          }
-          maskcontext.strokeStyle = `rgba(147, 112, 219, ${alpha_1})`;
-          maskcontext.lineWidth = brushSize / scaleFactor;
-          maskcontext.stroke();
-          maskcontext.beginPath();
-          maskcontext.arc(orix, oriy, brushSize / scaleFactor / 2, 0, 2 * Math.PI);
-          maskcontext.fillStyle = `rgba(147, 112, 219, ${alpha_1})`;
-          maskcontext.fill();
-        }
-        
-        lastX = x;
-        lastY = y;
-      } else if (isDrawingRect && isDown) {
-        const x = event.offsetX;
-        const y = event.offsetY;
-
-        // Clear the temporary canvas
-        tempContext.clearRect(0, 0, tempCanvas.width, tempCanvas.height);
-
-        // Draw the rectangle on the temporary canvas
-        tempContext.beginPath();
-        tempContext.rect(rectStartX, rectStartY, x - rectStartX, y - rectStartY);
-        tempContext.strokeStyle = `rgba(147, 112, 219, ${alpha_1})`;
-        tempContext.lineWidth = 2;
-        tempContext.stroke();
-      }
-    });
-
-    const undoPathButton = document.getElementById('undo-path');
-
-    undoPathButton.addEventListener('click', () => {
-      if (drawnPaths.length > 0) {
-        // Remove the last path from the array
-        const lastPath = drawnPaths.pop();
-        oriDrawnPaths.pop();
-        console.log(lastPath)
-
-        if (lastPath.type === 'magic') {
-          fetch("/undo", {
-              method: "POST",
-          })
-          .then((response) => response.json())
-          .then((data) => {
-              console.log("Success:", data);
-          })
-          .catch((error) => {
-              console.error("Error:", error);
-          }).finally(() => {
-              // // Hide the spinner
-              // spinnerContainer.classList.add("d-none");
-          });
-        }
-
-        // Clear the canvas
-        context.clearRect(0, 0, canvas.width, canvas.height);
-        // clear the ori-size mask canvas
-        maskcontext.clearRect(0, 0, maskcanvas.width, maskcanvas.height);
-
-        // Redraw the remaining paths
-        for (const path of drawnPaths) {
-          if (path.type === "magic" || path.type === "rect") {
-            const canvasData = context.getImageData(0, 0, canvas.width, canvas.height);
-            const data = canvasData.data;
-
-            for (let i = 0; i < path.points.length; i += 1) {
-              data[path.points[i]] = replacementColor.r; // red
-              data[path.points[i]+1] = replacementColor.g; // green
-              data[path.points[i]+2] = replacementColor.b; // blue
-              data[path.points[i]+3] = alpha_255; // alpha
-            }
-            context.putImageData(canvasData, 0, 0);
-          }
-          else if (path.type === "everything") {
-            console.log("everything")
-            const canvasData = context.getImageData(0, 0, canvas.width, canvas.height);
-            const data = canvasData.data;
-
-            for (let i = 0; i < path.masks.length; i += 4) {
-              if (path.masks[i] > 0) {
-                data[i] = random_color[path.masks[i]].r; // red
-                data[i + 1] = random_color[path.masks[i]].g; // green
-                data[i + 2] = random_color[path.masks[i]].b; // blue
-                data[i + 3] = alpha_255; // alpha
-              }
-            }
-            context.putImageData(canvasData, 0, 0);
-          }
-          else {
-            context.lineWidth = path.lineWidth;
-            for (const point of path.points) {
-              context.beginPath();
-              context.moveTo(point.fromX, point.fromY);
-              context.lineTo(point.toX, point.toY);
-              if (path.type === "eraser") {
-                context.globalCompositeOperation = 'destination-out';
-              } else {
-                context.globalCompositeOperation = 'source-over';
-              }
-              context.strokeStyle = `rgba(147, 112, 219, ${alpha_1})`;
-              context.stroke();
-              context.beginPath();
-              context.arc(point.toX, point.toY, path.lineWidth / 2, 0, 2 * Math.PI);
-              context.fillStyle = `rgba(147, 112, 219, ${alpha_1})`;
-              context.fill();
-            }
-          }
-        }
-
-        // Redraw the remaining paths on the ori-size mask canvas
-        for (const path of oriDrawnPaths) {
-          if (path.type === "magic" || path.type === "rect") {
-            const maskData = maskcontext.getImageData(0, 0, maskcanvas.width, maskcanvas.height);
-            const mask = maskData.data;
-
-            for (let i = 0; i < path.points.length; i += 1) {
-              mask[path.points[i]] = replacementColor.r;
-              mask[path.points[i]+1] = replacementColor.g;
-              mask[path.points[i]+2] = replacementColor.b;
-              mask[path.points[i]+3] = alpha_255;
-            }
-            maskcontext.putImageData(maskData, 0, 0);
-          }
-          else if (path.type === "everything") {
-            console.log("everything")
-            const maskData = maskcontext.getImageData(0, 0, maskcanvas.width, maskcanvas.height);
-            const mask = maskData.data;
-
-            for (let i = 0; i < path.masks.length; i += 4) {
-              if (path.masks[i] > 0) {
-                mask[i] = random_color[path.masks[i]].r;
-                mask[i + 1] = random_color[path.masks[i]].g;
-                mask[i + 2] = random_color[path.masks[i]].b;
-                mask[i + 3] = alpha_255;
-              }
-            }
-            maskcontext.putImageData(maskData, 0, 0);
-          }
-          else {
-            maskcontext.lineWidth = path.lineWidth;
-            for (const point of path.points) {
-              maskcontext.beginPath();
-              maskcontext.moveTo(point.fromX, point.fromY);
-              maskcontext.lineTo(point.toX, point.toY);
-              if (path.type === "eraser") {
-                maskcontext.globalCompositeOperation = 'destination-out';
-              } else {
-                maskcontext.globalCompositeOperation = 'source-over';
-              }
-              maskcontext.strokeStyle = `rgba(147, 112, 219, ${alpha_1})`;
-              maskcontext.stroke();
-              maskcontext.beginPath();
-              maskcontext.arc(point.toX, point.toY, path.lineWidth / 2, 0, 2 * Math.PI);
-              maskcontext.fillStyle = `rgba(147, 112, 219, ${alpha_1})`;
-              maskcontext.fill();
-            }
-          }
-        }
-      }
-    });
-
-
-    // magic tool ----------------------------------------------------------------
-    // function getPixelIndex(x, y, width) {
-    //   return (y * width + x) * 4;
-    // }
-
-    // function getColorDifference(color1, color2) {
-    //   return Math.abs(color1.r - color2.r) + Math.abs(color1.g - color2.g) + Math.abs(color1.b - color2.b);
-    // }
-
-    magicToolButton.addEventListener("click", (event) => {
-      stopDrawing();
-      stopErasing();
-      stopRecting();
-
-      if (!isMagicToolActive) {
-        canvas.style.cursor = "crosshair";
-        canvas.addEventListener("mousedown", magicToolHandler);
-        isMagicToolActive = true;
-      } else {
-        canvas.style.cursor = "auto";
-        canvas.removeEventListener("mousedown", magicToolHandler);
-        isMagicToolActive = false;
-      }
-    });
-
-    // save images ----------------------------------------------------------------
-    const saveImagesButton = document.getElementById('save-images');
-
-    saveImagesButton.addEventListener('click', () => {
-      // Save the original sized image
-      const tmp_canvas = document.createElement('canvas');
-      tmp_canvas.width = originalUnresizedImageData.width;
-      tmp_canvas.height = originalUnresizedImageData.height;
-
-      const ctx = tmp_canvas.getContext('2d');
-      ctx.putImageData(originalUnresizedImageData, 0, 0);
-      const DataUrl = tmp_canvas.toDataURL('image/png');
-      const ImageLink = document.createElement('a');
-      ImageLink.href = DataUrl;
-      ImageLink.download = imageName + '.png';
-      ImageLink.click();
-
-      // Save the mask image
-      const mask_canvas = document.createElement('canvas');
-      mask_canvas.width = originalUnresizedImageData.width;
-      mask_canvas.height = originalUnresizedImageData.height;
-
-      const mask_ctx = mask_canvas.getContext('2d');
-      // this can resize the image automatically
-      mask_ctx.drawImage(canvas, scaledX, scaledY, scaledWidth, scaledHeight, 
-                                  0, 0, originalUnresizedImageData.width, originalUnresizedImageData.height);
-      // change to binary mask
-      const maskdata = mask_ctx.getImageData(0, 0, mask_canvas.width, mask_canvas.height);
-
-      const maskDataUrl = mask_canvas.toDataURL('image/png');
-      const maskLink = document.createElement('a');
-      maskLink.href = maskDataUrl;
-      maskLink.download = imageName + '_mask.png';
-      maskLink.click();
-
-      // save the zip file
-      if (zipfileBase64 != null) {
-        // Decode the base64-encoded data to binary data
-        const zipData = atob(zipfileBase64);
-
-        // Convert the decoded data to a Uint8Array
-        const byteArray = new Uint8Array(zipData.length);
-        for (let i = 0; i < zipData.length; i++) {
-          byteArray[i] = zipData.charCodeAt(i);
-        }
-
-        // Create a Blob from the byteArray
-        const blob = new Blob([byteArray], { type: "application/zip" });
-
-        // Create an anchor element with a download attribute and trigger a click event to download the zip file
-        const zipLink = document.createElement('a');
-        zipLink.href = URL.createObjectURL(blob);
-        zipLink.download = imageName + '.zip';
-        zipLink.click();
-
-        // Remove the anchor element after the download is triggered
-        setTimeout(() => {
-          URL.revokeObjectURL(zipLink.href);
-          zipLink.remove();
-        }, 0);
-      }
-    });
-
-
-    // eraser tool ----------------------------------------------------------------
-    const eraserButton = document.getElementById('eraser');
-
-    eraserButton.addEventListener('click', (event) => {
-      stopDrawing();
-      stopMagicDrawing();
-      stopRecting();
-
-      // stop erase drawing
-      if (isErasing) {
-        canvas.style.cursor = 'auto';
-        isErasing = false;
-      }
-      // start erase
-      else {
-        canvas.style.cursor = `crosshair`; // change cursor to a crosshair
-        isErasing = true; 
-      }
-    });
-
-    // sparkle
-    function createSparkles() {
-      const container = document.querySelector(".sparkles-container");
-      const numberOfRows = 10;
-      const numberOfColumns = 20;
-      const rowSpacing = 100 / numberOfRows;
-      const columnSpacing = 100 / numberOfColumns;
-
-      for (let i = 0; i < numberOfRows; i++) {
-        for (let j = 0; j < numberOfColumns; j++) {
-          const sparkle = document.createElement("div");
-          sparkle.classList.add("sparkle");
-          sparkle.style.top = `${rowSpacing * i + rowSpacing / 2}%`;
-          sparkle.style.left = `${columnSpacing * j}%`;
-          sparkle.style.animationDuration = `${4}s`;
-          sparkle.style.animationDelay = `${(i + j) * 0.1}s`;
-          container.appendChild(sparkle);
-        }
-      }
-    }
-
-    function toggleSparkles(visible) {
-      const container = document.querySelector(".sparkles-container");
-      container.style.opacity = visible ? "1" : "0";
-    }
-
-    createSparkles();
-
-    // seg everything ----------------------------------------------------------------
-    const segEverythingButton = document.getElementById('seg-everything');
-
-    segEverythingButton.addEventListener('click', () => {
-      // Show sparkles when processing starts
-      toggleSparkles(true);
-
-      // Send the image data to the server
-      fetch('/everything', {
-        method: 'POST'
-      })
-      .then((response) => response.json())
-      .then((data) => {
-        // Get the base64-encoded image strings from the JSON response
-        const maskBase64 = data.masks;
-        zipfileBase64 = data.zipfile;
-
-        const maskImage = new Image();
-        maskImage.src = `data:image/png;base64,${maskBase64}`;
-        maskImage.onload = function() {
-          const pixelData = getImagedataFromImageClass(maskImage, "everything");
-
-          const canvasData = context.getImageData(0, 0, canvas.width, canvas.height);
-          const data = canvasData.data;
-
-          // Get the pixel indices of the mask
-          for (let i = 0; i < pixelData.length; i += 4) {
-            if (pixelData[i] > 0) {
-              data[i] = random_color[pixelData[i]].r; // red
-              data[i + 1] = random_color[pixelData[i]].g; // green
-              data[i + 2] = random_color[pixelData[i]].b; // blue
-              data[i + 3] = alpha_255; // alpha
-            }
-          }
-          
-          context.putImageData(canvasData, 0, 0);
-
-          drawnPaths.push({
-            masks: pixelData,
-            type: "everything",
-          });
-        };
-      }).finally(() => {
-        toggleSparkles(false);
-      });
-    });
-
-    // seg video ----------------------------------------------------------------
-    const segVideoButton = document.getElementById('seg-video');
-
-    segVideoButton.addEventListener('click', async () => {
-      const spinnerContainer = document.getElementById("spinner-container");
-      const spinnerText = spinnerContainer.querySelector('span');
-      // Change the spinner text
-      spinnerText.innerHTML = "Preprocessing video...<br>This may take a while<br>depending on video length.";
-      // Show the spinner
-      spinnerContainer.classList.remove("d-none");
-
-      // const mask_canvas = document.createElement('canvas');
-      // mask_canvas.width = originalUnresizedImageData.width;
-      // mask_canvas.height = originalUnresizedImageData.height;
-
-      // const mask_ctx = mask_canvas.getContext('2d');
-      // // this can resize the image automatically
-      // mask_ctx.drawImage(canvas, scaledX, scaledY, scaledWidth, scaledHeight, 
-      //                             0, 0, originalUnresizedImageData.width, originalUnresizedImageData.height);
-
-      const maskBlob = await canvasToBlob(maskcanvas);
-      const maskByteArray = await blobToByteArray(maskBlob);
-
-      const formData = new FormData();
-      formData.append("ini_seg", new Blob([maskByteArray]), "image.png");
-      // Send the mask data to the server
-      fetch('/ini_seg', {
-        method: 'POST',
-        body: formData
-      })
-      .then((response) => {
-        // If the response status is 204, throw an error
-        if (response.status === 204) {
-            window.alert('Video is saved already.');
-            throw new Error('Video is saved already');
-        }
-        return response.blob();
-      })
-      .then((blob) => {
-        // Create a new URL for our video
-        var url = URL.createObjectURL(blob);
-        var a = document.createElement('a');
-        
-        // Use the blob URL as the href
-        a.href = url;
-        
-        // Use the Content-Disposition filename if given, otherwise fall back to a default
-        a.download = videoName + '.mp4';
-        
-        // Append the anchor to the body and simulate a click to download the file
-        document.body.appendChild(a);
-        a.click();
-        document.body.removeChild(a);
-      })
-      .catch((error) => {
-        console.error("Error:", error);
-      })
-      .finally(() => {
-        // Hide the spinner
-        spinnerContainer.classList.add("d-none");       
-      });
-    });
-
-	</script>
-
-</body>
-=======
-            #canvas-wrapper {
-                position: relative;
-                width: 500px;
-                height: 500px;
-            }
-
-            #slider-wrapper {
-                display: none;
-                position: absolute; /* Add this line */
-                z-index: 10; /* Add this line */
-                top: 47px; /* Adjust this value */
-                right: 50px; /* Adjust this value */
-            }
-
-            #canvas {
-                position: absolute;
-                border: 1px solid black;
-                width: 100%;
-                height: 100%;
-            }
-
-            #image-canvas,
-            #temp-canvas {
-                position: absolute;
-                width: 100%;
-                height: 100%;
-            }
-
-            .button-wrapper {
-                position: absolute;
-                top: 0;
-                right: 0;
-                padding: 10px;
-                display: flex;
-                flex-direction: column;
-                align-items: flex-end;
-            }
-
-            .button {
-                background-color: #4caf50;
-                border: none;
-                border-radius: 8px;
-                color: white;
-                padding: 4px 8px;
-                text-align: center;
-                text-decoration: none;
-                display: inline-block;
-                font-size: 12px;
-                margin: 2px 0;
-                cursor: pointer;
-                width: 32px;
-                height: 32px;
-            }
-
-            #file-input-wrapper {
-                position: absolute;
-                top: 0;
-                left: 0;
-                width: 500px;
-                height: 500px;
-                cursor: pointer;
-            }
-
-            #file-input-wrapper input[type="file"] {
-                opacity: 0;
-                position: absolute;
-                top: 0;
-                left: 0;
-                width: 100%;
-                height: 100%;
-                cursor: pointer;
-            }
-
-            #spinner-container {
-                display: flex;
-                flex-direction: column;
-                align-items: center;
-                justify-content: center;
-            }
-            #spinner-container span {
-                font-family: Arial, sans-serif;
-                font-size: 16px;
-                color: #333;
-                margin-top: 10px;
-            }
-
-            /* Sparkles */
-            .sparkles-container {
-                position: absolute;
-                top: 0;
-                left: 0;
-                width: 100%;
-                height: 100%;
-                overflow: hidden;
-                pointer-events: none;
-                opacity: 0; /* Hide the sparkles by default */
-            }
-
-            .sparkle {
-                position: absolute;
-                width: 8px;
-                height: 8px;
-                background-color: #fff;
-                border-radius: 50%;
-                animation: sparkle 4s linear infinite;
-            }
-
-            @keyframes sparkle {
-                0% {
-                    transform: translateX(-10%) scale(0);
-                    opacity: 0;
-                }
-                5% {
-                    opacity: 1;
-                }
-                100% {
-                    transform: translateX(110%) scale(1);
-                    opacity: 0;
-                }
-            }
-        </style>
-    </head>
-
-    <body>
-        <div id="canvas-wrapper">
-            <canvas id="canvas"></canvas>
-            <canvas id="image-canvas"></canvas>
-            <canvas id="temp-canvas" style="pointer-events: none"></canvas>
-            <div class="sparkles-container"></div>
-            <div class="button-wrapper">
-                <button class="button" id="remove-image"
-                    ><i class="fas fa-times"></i
-                ></button>
-                <button class="button" id="draw-mask"
-                    ><i class="fas fa-pencil"></i
-                ></button>
-                <button class="button" id="magic-tool"
-                    ><i class="fas fa-wand-magic-sparkles"></i
-                ></button>
-                <button class="button" id="draw-rect"
-                    ><i class="fas fa-shapes"></i
-                ></button>
-                <button class="button" id="seg-everything"
-                    ><i class="fas fa-fill-drip"></i
-                ></button>
-                <button class="button" id="undo-path"
-                    ><i class="fas fa-undo"></i
-                ></button>
-                <button class="button" id="eraser"
-                    ><i class="fa-solid fa-eraser"></i
-                ></button>
-                <button class="button" id="save-images"
-                    ><i class="fas fa-download"></i
-                ></button>
-            </div>
-            <div id="slider-wrapper">
-                <input
-                    type="range"
-                    min="1"
-                    max="100"
-                    value="50"
-                    class="slider"
-                    id="brush-size"
-                />
-            </div>
-            <div id="file-input-wrapper">
-                <input type="file" id="file-input" />
-            </div>
-        </div>
-
-        <div
-            id="spinner-container"
-            class="position-fixed top-50 start-50 translate-middle d-none"
-        >
-            <div class="spinner-border text-primary" role="status"></div>
-            <span style="color: #dc3545; font-size: 2em"
-                >Preprocessing image...</span
-            >
-        </div>
-
-        <script type="text/javascript">
-            document.addEventListener("contextmenu", function (event) {
-                event.preventDefault(); // Prevent the default context menu from appearing
-            });
-
-            async function canvasToBlob(canvas) {
-                return new Promise((resolve, reject) => {
-                    canvas.toBlob((blob) => {
-                        if (blob) {
-                            resolve(blob);
-                        } else {
-                            reject(
-                                new Error("Canvas to Blob conversion failed")
-                            );
-                        }
-                    });
-                });
-            }
-
-            async function blobToByteArray(blob) {
-                return new Uint8Array(await new Response(blob).arrayBuffer());
-            }
-
-            function randomRGBColor() {
-                const red = Math.floor(Math.random() * 256);
-                const green = Math.floor(Math.random() * 256);
-                const blue = Math.floor(Math.random() * 256);
-                return { r: red, g: green, b: blue };
-            }
-
-            // Magic tool functionality
-            const tolerance = 30;
-            const replacementColor = { r: 147, g: 112, b: 219 };
-            const alpha_255 = 191.25;
-            const alpha_1 = 0.75;
-
-            const random_color = {};
-            for (let i = 1; i <= 255; i++) {
-                random_color[i] = randomRGBColor();
-            }
-
-            function getEventLocationInOriImage(event) {
-                let x = event.offsetX;
-                let y = event.offsetY;
-
-                const scaleFactor = Math.min(
-                    canvas.width / originalUnresizedImageData.width,
-                    canvas.height / originalUnresizedImageData.height
-                );
-                const scaledWidth =
-                    originalUnresizedImageData.width * scaleFactor;
-                const scaledHeight =
-                    originalUnresizedImageData.height * scaleFactor;
-
-                const delta_x = (canvas.width - scaledWidth) / 2;
-                const delta_y = (canvas.height - scaledHeight) / 2;
-
-                x -= delta_x;
-                y -= delta_y;
-
-                x /= scaleFactor;
-                y /= scaleFactor;
-
-                x = Math.round(x);
-                y = Math.round(y);
-
-                return { x, y };
-            }
-
-            function getXYLocationInOriImage(x, y) {
-                const scaleFactor = Math.min(
-                    canvas.width / originalUnresizedImageData.width,
-                    canvas.height / originalUnresizedImageData.height
-                );
-                const scaledWidth =
-                    originalUnresizedImageData.width * scaleFactor;
-                const scaledHeight =
-                    originalUnresizedImageData.height * scaleFactor;
-
-                const delta_x = (canvas.width - scaledWidth) / 2;
-                const delta_y = (canvas.height - scaledHeight) / 2;
-
-                x -= delta_x;
-                y -= delta_y;
-
-                x /= scaleFactor;
-                y /= scaleFactor;
-
-                x = Math.round(x);
-                y = Math.round(y);
-
-                return { x, y };
-            }
-
-            function magicToolHandler(event) {
-                if (!isMagicToolActive) return;
-                console.log("magic tool handler");
-
-                // step 1: get starting point
-                const { x, y } = getEventLocationInOriImage(event);
-                promptPoints.push({
-                    type: event.which == 1 ? true : false,
-                    origPoint: [event.offsetX, event.offsetY],
-                    scaledPoint: [x, y],
-                });
-
-                // step 2: get image data for flood fill
-                const imageWidth = imageCanvas.width;
-                const imageHeight = imageCanvas.height;
-                const imageData = imageContext.getImageData(
-                    0,
-                    0,
-                    imageWidth,
-                    imageHeight
-                );
-                const pixelData = imageData.data;
-
-                // // Save the previous image state
-                // const prevImageData = new ImageData(new Uint8ClampedArray(pixelData), imageWidth, imageHeight);
-
-                // // step 3: get the start point index/color and do flood fill
-                // const targetIndex = getPixelIndex(x, y, imageWidth);
-                // const targetColor = {
-                //   r: pixelData[targetIndex],
-                //   g: pixelData[targetIndex + 1],
-                //   b: pixelData[targetIndex + 2],
-                // };
-
-                // let mask = null;
-
-                const formData = new FormData();
-                const typeList = [];
-                const clickList = [];
-
-                for (const thisPrompt of promptPoints) {
-                    typeList.push(thisPrompt.type ? 1 : 0);
-                    clickList.push(thisPrompt.scaledPoint[0]);
-                    clickList.push(thisPrompt.scaledPoint[1]);
-                }
-                formData.append("type", typeList);
-                formData.append("click_list", clickList);
-
-                // Send a POST request to the server API
-                fetch("/click", {
-                    method: "POST",
-                    body: formData,
-                })
-                    .then((response) => response.json())
-                    .then((data) => {
-                        // Get the base64-encoded image strings from the JSON response
-                        const maskBase64 = data.masks;
-                        const maskImage = new Image();
-                        maskImage.src = `data:image/png;base64,${maskBase64}`;
-                        maskImage.onload = function () {
-                            // Create a canvas element and draw the image onto it
-                            const tmpCanvas = fitImageOnSize(
-                                maskImage,
-                                canvas.width,
-                                canvas.height
-                            );
-
-                            // Get the image data from the canvas
-                            const pixels = getDataFromCanvas(tmpCanvas);
-                            console.log(pixels.length);
-
-                            // step 4: put magic mask on canvas
-                            redrawPaths();
-                            putDataOnCanvas(canvas, pixels);
-
-                            for (const thisPrompt of promptPoints) {
-                                drawPromptPointOnClick(thisPrompt, canvas);
-                            }
-
-                            // step 5: Add the magic mask to drawnPaths array
-                            interactivePaths.push(pixels);
-                        };
-                    })
-                    .catch((error) => {
-                        console.error("Error:", error);
-                    })
-                    .finally(() => {
-                        // // Hide the spinner
-                        // spinnerContainer.classList.add("d-none");
-                    });
-            }
-
-            function drawPromptPointOnClick(thisPrompt, canvas) {
-                let x = thisPrompt.origPoint[0];
-                let y = thisPrompt.origPoint[1];
-
-                const fillColor = `rgba(255, 255, 255, 0.75)`;
-                const strokeColor = thisPrompt.type ? `green` : `red`;
-
-                const context = canvas.getContext("2d");
-
-                context.beginPath();
-                context.arc(x, y, 3, 0, Math.PI * 2);
-                context.fillStyle = fillColor;
-                context.fill();
-                context.strokeStyle = strokeColor;
-                context.stroke();
-            }
-
-            function putDataOnCanvas(thisCanvas, pixels) {
-                const thisContext = thisCanvas.getContext("2d");
-                const canvasData = thisContext.getImageData(
-                    0,
-                    0,
-                    thisCanvas.width,
-                    thisCanvas.height
-                );
-                const data = canvasData.data;
-
-                for (let i = 0; i < pixels.length; i += 1) {
-                    data[pixels[i]] = replacementColor.r; // red
-                    data[pixels[i] + 1] = replacementColor.g; // green
-                    data[pixels[i] + 2] = replacementColor.b; // blue
-                    data[pixels[i] + 3] = alpha_255; // alpha
-                }
-                thisContext.putImageData(canvasData, 0, 0);
-            }
-
-            function fitImageOnSize(image, width, height) {
-                const targetCanvas = document.createElement("canvas");
-                targetCanvas.width = width;
-                targetCanvas.height = height;
-                const targetContext = targetCanvas.getContext("2d");
-
-                const scaleFactor = Math.min(
-                    targetCanvas.width / image.width,
-                    targetCanvas.height / image.height
-                );
-                const scaledWidth = image.width * scaleFactor;
-                const scaledHeight = image.height * scaleFactor;
-
-                const x = (canvas.width - scaledWidth) / 2;
-                const y = (canvas.height - scaledHeight) / 2;
-
-                targetContext.drawImage(image, x, y, scaledWidth, scaledHeight);
-
-                return targetCanvas;
-            }
-
-            function getDataFromCanvas(thisCanvas) {
-                const thisContext = thisCanvas.getContext("2d");
-                const imageData = thisContext.getImageData(
-                    0,
-                    0,
-                    thisCanvas.width,
-                    thisCanvas.height
-                );
-                const pixelData = imageData.data;
-
-                let pixels = [];
-                console.log(pixelData.length);
-                // Get the pixel indices of the mask
-                for (let i = 0; i < pixelData.length; i += 4) {
-                    if (
-                        pixelData[i] == 255 &&
-                        pixelData[i + 1] == 255 &&
-                        pixelData[i + 2] == 255
-                    ) {
-                        pixels.push(i);
-                    }
-                }
-
-                return pixels;
-            }
-
-            const fileInput = document.getElementById("file-input");
-            let zipfileBase64 = null;
-            let imageName = "original_image";
-            // for drawer
-            const canvas = document.getElementById("canvas");
-            const context = canvas.getContext("2d");
-            // for image
-            const imageCanvas = document.getElementById("image-canvas");
-            const imageContext = imageCanvas.getContext("2d");
-            imageCanvas.style.zIndex = -1;
-            // for rect real-time visualization
-            const tempCanvas = document.getElementById("temp-canvas");
-            const tempContext = tempCanvas.getContext("2d");
-            tempCanvas.style.zIndex = 1;
-
-            canvas.width = 500;
-            canvas.height = 500;
-            imageCanvas.width = 500;
-            imageCanvas.height = 500;
-            tempCanvas.width = 500;
-            tempCanvas.height = 500;
-            // for saving mask purpose
-            let scaledWidth = -1;
-            let scaledHeight = -1;
-            let scaledX = -1;
-            let scaledY = -1;
-
-            let originalUnresizedImageData;
-            let originalImageDataBackup;
-
-            // Prompt points in magic tool
-            const promptPoints = [];
-            const interactivePaths = [];
-
-            // Add a new array to store drawn paths
-            const drawnPaths = [];
-            // for magic tool
-            let isMagicToolActive = false;
-            // for draw rect
-            let isDrawingRect = false;
-            let rectStartX = 0;
-            let rectStartY = 0;
-            // for eraser
-            let isErasing = false;
-            // for draw mask, keep track of whether user is currently drawing
-            let isDrawing = false;
-            let isDown = false;
-            let lastX, lastY; // keep track of last position of the pointer
-
-            const slider = document.getElementById("brush-size");
-            let brushSize = slider.value;
-
-            const removeImageButton = document.getElementById("remove-image");
-            const drawMaskButton = document.getElementById("draw-mask");
-            const magicToolButton = document.getElementById("magic-tool");
-            const fileInputWrapper =
-                document.getElementById("file-input-wrapper");
-            const drawRectButton = document.getElementById("draw-rect");
-
-            function stopDrawing() {
-                canvas.style.cursor = "auto";
-                // stop drawing
-                isDrawing = false;
-                sliderWrapper.style.display = "none";
-            }
-            function stopMagicDrawing() {
-                canvas.style.cursor = "auto";
-                // stop magic drawing
-                try {
-                    canvas.removeEventListener("mousedown", magicToolHandler);
-                    console.log("remove magic tool handler");
-                } catch (error) {
-                    console.log(error); // do nothing
-                }
-                isMagicToolActive = false;
-
-                if (interactivePaths.length != 0) {
-                    const mask_idx = interactivePaths.length - 1;
-                    const lastPath = interactivePaths.pop();
-                    promptPoints.splice(0);
-                    interactivePaths.splice(0);
-
-                    drawnPaths.push({
-                        points: lastPath,
-                        type: "magic",
-                    });
-                    redrawPaths();
-
-                    const formData = new FormData();
-                    formData.append("mask_idx", mask_idx);
-                    fetch("/finish_click", {
-                        method: "POST",
-                        body: formData,
-                    })
-                        .then((response) => response.json())
-                        .then((data) => {
-                            console.log("Success:", data);
-                        })
-                        .catch((error) => {
-                            console.error("Error:", error);
-                        })
-                        .finally(() => {
-                            // // Hide the spinner
-                            // spinnerContainer.classList.add("d-none");
-                        });
-                }
-            }
-            function stopErasing() {
-                canvas.style.cursor = "auto";
-                // stop erasing
-                isErasing = false;
-            }
-
-            function stopRecting() {
-                canvas.style.cursor = "auto";
-                // stop draw recting
-                isDrawingRect = false;
-            }
-
-            function hideFileInput() {
-                fileInputWrapper.style.display = "none";
-            }
-
-            function showFileInput() {
-                fileInputWrapper.style.display = "block";
-            }
-
-            // Add event listener for the draw-rect button
-            drawRectButton.addEventListener("click", () => {
-                // stop any other drawing
-                stopDrawing();
-                stopMagicDrawing();
-                stopErasing();
-                // stop drawing
-                if (isDrawingRect) {
-                    canvas.style.cursor = "auto";
-                    isDrawingRect = false;
-                }
-                // start drawing
-                else {
-                    canvas.style.cursor = `crosshair`; // change cursor to a crosshair
-                    isDrawingRect = true;
-                }
-            });
-
-            fileInput.addEventListener("change", (event) => {
-                const file = event.target.files[0];
-                zipfileBase64 = null;
-
-                // Extract and store the uploaded image name
-                imageName = file.name.split(".")[0];
-                console.log(imageName);
-
-                const image = new Image();
-                image.onload = async () => {
-                    const spinnerContainer =
-                        document.getElementById("spinner-container");
-                    // Show the spinner
-                    spinnerContainer.classList.remove("d-none");
-
-                    // for keeping original sized image
-                    const tmp_canvas = document.createElement("canvas");
-                    tmp_canvas.width = image.width;
-                    tmp_canvas.height = image.height;
-
-                    const ctx = tmp_canvas.getContext("2d");
-                    ctx.drawImage(image, 0, 0, image.width, image.height);
-                    originalUnresizedImageData = ctx.getImageData(
-                        0,
-                        0,
-                        image.width,
-                        image.height
-                    );
-
-                    // console.log(originalUnresizedImageData)
-                    // console.log(imageCanvas.width, imageCanvas.height)
-                    // console.log(image.width, image.height)
-                    const widthRatio = imageCanvas.width / image.width;
-                    const heightRatio = imageCanvas.height / image.height;
-                    const scaleFactor = Math.min(widthRatio, heightRatio);
-                    scaledWidth = image.width * scaleFactor;
-                    scaledHeight = image.height * scaleFactor;
-                    scaledX = (imageCanvas.width - scaledWidth) / 2;
-                    scaledY = (imageCanvas.height - scaledHeight) / 2;
-                    // reset width and height can refresh the canvas so that prev image will not be kept
-                    imageCanvas.width = 500;
-                    imageCanvas.height = 500;
-                    imageContext.drawImage(
-                        image,
-                        scaledX,
-                        scaledY,
-                        scaledWidth,
-                        scaledHeight
-                    );
-                    originalImageDataBackup = imageContext.getImageData(
-                        0,
-                        0,
-                        imageCanvas.width,
-                        imageCanvas.height
-                    );
-
-                    hideFileInput();
-
-                    const imageBlob = await canvasToBlob(tmp_canvas);
-                    const imageByteArray = await blobToByteArray(imageBlob);
-
-                    const formData = new FormData();
-                    formData.append(
-                        "image",
-                        new Blob([imageByteArray]),
-                        "image.png"
-                    );
-                    fetch("/image", {
-                        method: "POST",
-                        body: formData,
-                    })
-                        .then((response) => response.json())
-                        .then((data) => {
-                            console.log("Success:", data);
-                        })
-                        .catch((error) => {
-                            console.error("Error:", error);
-                        })
-                        .finally(() => {
-                            // Hide the spinner
-                            spinnerContainer.classList.add("d-none");
-                            console.log("finally");
-                        });
-                };
-                image.src = URL.createObjectURL(file);
-            });
-
-            removeImageButton.addEventListener("click", () => {
-                imageContext.clearRect(
-                    0,
-                    0,
-                    imageCanvas.width,
-                    imageCanvas.height
-                ); // clear the canvas
-                context.clearRect(0, 0, canvas.width, canvas.height); // clear the canvas
-                stopDrawing();
-                stopErasing();
-                stopMagicDrawing();
-                stopRecting();
-
-                while (drawnPaths.length > 0) {
-                    drawnPaths.pop();
-                }
-                showFileInput();
-                // Reset the file input value, force the browser to treat the re-uploaded file as a new file
-                fileInput.value = "";
-            });
-
-            slider.addEventListener("input", () => {
-                brushSize = slider.value;
-            });
-
-            const sliderWrapper = document.getElementById("slider-wrapper");
-            sliderWrapper.style.display = "none";
-
-            drawMaskButton.addEventListener("click", (event) => {
-                stopMagicDrawing();
-                stopErasing();
-                stopRecting();
-                // toggle slider visibility
-                sliderWrapper.style.display =
-                    sliderWrapper.style.display == "none" ? "block" : "none";
-                // stop drawing
-                if (isDrawing) {
-                    canvas.style.cursor = "auto";
-                    isDrawing = false;
-                }
-                // start drawing
-                else {
-                    canvas.style.cursor = `crosshair`; // change cursor to a crosshair
-                    isDrawing = true;
-                }
-            });
-
-            canvas.addEventListener("mousedown", (event) => {
-                if (isDrawing || isErasing) {
-                    lastX = event.offsetX;
-                    lastY = event.offsetY;
-                    isDown = true;
-
-                    // Start a new path
-                    drawnPaths.push({
-                        type: isErasing ? "eraser" : "brush",
-                        points: [],
-                        lineWidth: brushSize,
-                    });
-                } else if (isDrawingRect) {
-                    rectStartX = event.offsetX;
-                    rectStartY = event.offsetY;
-                    isDown = true;
-                }
-            });
-
-            canvas.addEventListener("mouseup", () => {
-                if (isDrawingRect && isDown) {
-                    // Clear the temporary canvas
-                    tempContext.clearRect(
-                        0,
-                        0,
-                        tempCanvas.width,
-                        tempCanvas.height
-                    );
-
-                    // context.beginPath();
-                    // context.rect(rectStartX, rectStartY, rectEndX - rectStartX, rectEndY - rectStartY);
-                    // context.strokeStyle = 'rgba(147, 112, 219, 1)';
-                    // context.lineWidth = 2;
-                    // context.stroke();
-
-                    // get start and end points of the rect
-                    const { x: startX, y: startY } = getXYLocationInOriImage(
-                        rectStartX,
-                        rectStartY
-                    );
-                    const { x: endX, y: endY } = getXYLocationInOriImage(
-                        event.offsetX,
-                        event.offsetY
-                    );
-                    console.log(
-                        rectStartX,
-                        rectStartY,
-                        event.offsetX,
-                        event.offsetY
-                    );
-                    console.log(startX, startY, endX, endY);
-                    const formData = new FormData();
-                    formData.append("start_x", startX);
-                    formData.append("start_y", startY);
-                    formData.append("end_x", endX);
-                    formData.append("end_y", endY);
-                    // Send a POST request to the server API
-                    fetch("/rect", {
-                        method: "POST",
-                        body: formData,
-                    })
-                        .then((response) => response.json())
-                        .then((data) => {
-                            // console.log("Success:", data.masks);
-                            let pixels = [];
-
-                            // Get the base64-encoded image strings from the JSON response
-                            const maskBase64 = data.masks;
-                            const maskImage = new Image();
-                            maskImage.src = `data:image/png;base64,${maskBase64}`;
-                            maskImage.onload = function () {
-                                // Create a canvas element and draw the image onto it
-                                const tmpcanvas =
-                                    document.createElement("canvas");
-                                tmpcanvas.width = canvas.width;
-                                tmpcanvas.height = canvas.height;
-                                const tmpcontext = tmpcanvas.getContext("2d");
-
-                                const scaleFactor = Math.min(
-                                    tmpcanvas.width / maskImage.width,
-                                    tmpcanvas.height / maskImage.height
-                                );
-                                const scaledWidth =
-                                    maskImage.width * scaleFactor;
-                                const scaledHeight =
-                                    maskImage.height * scaleFactor;
-
-                                const x = (canvas.width - scaledWidth) / 2;
-                                const y = (canvas.height - scaledHeight) / 2;
-
-                                tmpcontext.drawImage(
-                                    maskImage,
-                                    x,
-                                    y,
-                                    scaledWidth,
-                                    scaledHeight
-                                );
-
-                                // Get the image data from the canvas
-                                const imageData = tmpcontext.getImageData(
-                                    0,
-                                    0,
-                                    tmpcanvas.width,
-                                    tmpcanvas.height
-                                );
-                                const pixelData = imageData.data;
-
-                                console.log(pixelData.length);
-                                // Get the pixel indices of the mask
-                                for (let i = 0; i < pixelData.length; i += 4) {
-                                    if (
-                                        pixelData[i] == 255 &&
-                                        pixelData[i + 1] == 255 &&
-                                        pixelData[i + 2] == 255
-                                    ) {
-                                        pixels.push(i);
-                                    }
-                                }
-                                console.log(pixels.length);
-                                // step 4: put magic mask on canvas
-                                const canvasData = context.getImageData(
-                                    0,
-                                    0,
-                                    canvas.width,
-                                    canvas.height
-                                );
-                                const data = canvasData.data;
-                                console.log(data.length);
-                                for (let i = 0; i < pixels.length; i += 1) {
-                                    data[pixels[i]] = replacementColor.r; // red
-                                    data[pixels[i] + 1] = replacementColor.g; // green
-                                    data[pixels[i] + 2] = replacementColor.b; // blue
-                                    data[pixels[i] + 3] = alpha_255; // alpha
-                                }
-                                context.putImageData(canvasData, 0, 0);
-
-                                // step 5: Add the rect mask to drawnPaths array
-                                drawnPaths.push({
-                                    points: pixels,
-                                    type: "rect",
-                                });
-                            };
-                        })
-                        .catch((error) => {
-                            console.error("Error:", error);
-                        })
-                        .finally(() => {
-                            // // Hide the spinner
-                            // spinnerContainer.classList.add("d-none");
-                        });
-                }
-                isDown = false;
-            });
-
-            canvas.addEventListener("mousemove", (event) => {
-                if ((isDrawing || isErasing) && isDown) {
-                    const x = event.offsetX;
-                    const y = event.offsetY;
-                    context.beginPath();
-                    context.moveTo(lastX, lastY);
-                    context.lineTo(x, y);
-                    if (isErasing) {
-                        context.globalCompositeOperation = "destination-out";
-                    } else {
-                        context.globalCompositeOperation = "source-over";
-                    }
-                    context.strokeStyle = `rgba(147, 112, 219, ${alpha_1})`;
-                    context.lineWidth = brushSize;
-                    context.stroke();
-                    context.beginPath();
-                    context.arc(x, y, brushSize / 2, 0, 2 * Math.PI);
-                    context.fillStyle = `rgba(147, 112, 219, ${alpha_1})`;
-                    context.fill();
-
-                    // Add the point to the current path
-                    const currentPath = drawnPaths[drawnPaths.length - 1];
-                    currentPath.points.push({
-                        fromX: lastX,
-                        fromY: lastY,
-                        toX: x,
-                        toY: y,
-                    });
-
-                    lastX = x;
-                    lastY = y;
-                } else if (isDrawingRect && isDown) {
-                    const x = event.offsetX;
-                    const y = event.offsetY;
-
-                    // Clear the temporary canvas
-                    tempContext.clearRect(
-                        0,
-                        0,
-                        tempCanvas.width,
-                        tempCanvas.height
-                    );
-
-                    // Draw the rectangle on the temporary canvas
-                    tempContext.beginPath();
-                    tempContext.rect(
-                        rectStartX,
-                        rectStartY,
-                        x - rectStartX,
-                        y - rectStartY
-                    );
-                    tempContext.strokeStyle = `rgba(147, 112, 219, ${alpha_1})`;
-                    tempContext.lineWidth = 2;
-                    tempContext.stroke();
-                }
-            });
-
-            const undoPathButton = document.getElementById("undo-path");
-
-            undoPathButton.addEventListener("click", () => {
-                if (promptPoints.length > 0) {
-                    const lastPoint = promptPoints.pop();
-                    const lastPath = interactivePaths.pop();
-
-                    redrawPaths();
-
-                    const curLen = interactivePaths.length;
-                    if (curLen > 0) {
-                        putDataOnCanvas(canvas, interactivePaths[curLen - 1]);
-                    }
-
-                    for (const thisPrompt of promptPoints) {
-                        drawPromptPointOnClick(thisPrompt, canvas);
-                    }
-                } else if (drawnPaths.length > 0) {
-                    // Remove the last path from the array
-                    const lastPath = drawnPaths.pop();
-                    console.log(lastPath);
-
-                    if (lastPath.type === "magic") {
-                        sendUndoRequest();
-                    }
-
-                    redrawPaths();
-                } else {
-                }
-            });
-
-            function sendUndoRequest() {
-                fetch("/undo", {
-                    method: "POST",
-                })
-                    .then((response) => response.json())
-                    .then((data) => {
-                        console.log("Success:", data);
-                    })
-                    .catch((error) => {
-                        console.error("Error:", error);
-                    })
-                    .finally(() => {
-                        // // Hide the spinner
-                        // spinnerContainer.classList.add("d-none");
-                    });
-            }
-
-            function redrawPaths() {
-                context.clearRect(0, 0, canvas.width, canvas.height);
-
-                for (const path of drawnPaths) {
-                    if (path.type === "magic" || path.type === "rect") {
-                        putDataOnCanvas(canvas, path.points);
-                    } else if (path.type === "everything") {
-                        console.log("everything");
-                        const canvasData = context.getImageData(
-                            0,
-                            0,
-                            canvas.width,
-                            canvas.height
-                        );
-                        const data = canvasData.data;
-
-                        for (let i = 0; i < path.masks.length; i += 4) {
-                            if (path.masks[i] > 0) {
-                                data[i] = random_color[path.masks[i]].r; // red
-                                data[i + 1] = random_color[path.masks[i]].g; // green
-                                data[i + 2] = random_color[path.masks[i]].b; // blue
-                                data[i + 3] = alpha_255; // alpha
-                            }
-                        }
-                        context.putImageData(canvasData, 0, 0);
-                    } else {
-                        context.lineWidth = path.lineWidth;
-                        for (const point of path.points) {
-                            context.beginPath();
-                            context.moveTo(point.fromX, point.fromY);
-                            context.lineTo(point.toX, point.toY);
-                            if (path.type === "eraser") {
-                                context.globalCompositeOperation =
-                                    "destination-out";
-                            } else {
-                                context.globalCompositeOperation =
-                                    "source-over";
-                            }
-                            context.strokeStyle = `rgba(147, 112, 219, ${alpha_1})`;
-                            context.stroke();
-                            context.beginPath();
-                            context.arc(
-                                point.toX,
-                                point.toY,
-                                path.lineWidth / 2,
-                                0,
-                                2 * Math.PI
-                            );
-                            context.fillStyle = `rgba(147, 112, 219, ${alpha_1})`;
-                            context.fill();
-                        }
-                    }
-                }
-            }
->>>>>>> b055d7a9
-
-            // magic tool ----------------------------------------------------------------
-            // function getPixelIndex(x, y, width) {
-            //   return (y * width + x) * 4;
-            // }
-
-            // function getColorDifference(color1, color2) {
-            //   return Math.abs(color1.r - color2.r) + Math.abs(color1.g - color2.g) + Math.abs(color1.b - color2.b);
-            // }
-
-            magicToolButton.addEventListener("click", (event) => {
-                stopDrawing();
-                stopErasing();
-                stopRecting();
-
-                if (!isMagicToolActive) {
-                    canvas.style.cursor = "crosshair";
-                    canvas.addEventListener("mousedown", magicToolHandler);
-                    isMagicToolActive = true;
-                } else {
-                    stopMagicDrawing();
-                }
-            });
-
-            // save images ----------------------------------------------------------------
-            const saveImagesButton = document.getElementById("save-images");
-
-            saveImagesButton.addEventListener("click", () => {
-                // Save the original sized image
-                const tmp_canvas = document.createElement("canvas");
-                tmp_canvas.width = originalUnresizedImageData.width;
-                tmp_canvas.height = originalUnresizedImageData.height;
-
-                const ctx = tmp_canvas.getContext("2d");
-                ctx.putImageData(originalUnresizedImageData, 0, 0);
-                const DataUrl = tmp_canvas.toDataURL("image/png");
-                const ImageLink = document.createElement("a");
-                ImageLink.href = DataUrl;
-                ImageLink.download = imageName + ".png";
-                ImageLink.click();
-
-                // Save the mask image
-                const mask_canvas = document.createElement("canvas");
-                mask_canvas.width = originalUnresizedImageData.width;
-                mask_canvas.height = originalUnresizedImageData.height;
-
-                const mask_ctx = mask_canvas.getContext("2d");
-                // this can resize the image automatically
-                mask_ctx.drawImage(
-                    canvas,
-                    scaledX,
-                    scaledY,
-                    scaledWidth,
-                    scaledHeight,
-                    0,
-                    0,
-                    originalUnresizedImageData.width,
-                    originalUnresizedImageData.height
-                );
-                // change to binary mask
-                const maskdata = mask_ctx.getImageData(
-                    0,
-                    0,
-                    mask_canvas.width,
-                    mask_canvas.height
-                );
-
-                const maskDataUrl = mask_canvas.toDataURL("image/png");
-                const maskLink = document.createElement("a");
-                maskLink.href = maskDataUrl;
-                maskLink.download = imageName + "_mask.png";
-                maskLink.click();
-
-                // save the zip file
-                if (zipfileBase64 != null) {
-                    // Decode the base64-encoded data to binary data
-                    const zipData = atob(zipfileBase64);
-
-                    // Convert the decoded data to a Uint8Array
-                    const byteArray = new Uint8Array(zipData.length);
-                    for (let i = 0; i < zipData.length; i++) {
-                        byteArray[i] = zipData.charCodeAt(i);
-                    }
-
-                    // Create a Blob from the byteArray
-                    const blob = new Blob([byteArray], {
-                        type: "application/zip",
-                    });
-
-                    // Create an anchor element with a download attribute and trigger a click event to download the zip file
-                    const zipLink = document.createElement("a");
-                    zipLink.href = URL.createObjectURL(blob);
-                    zipLink.download = imageName + ".zip";
-                    zipLink.click();
-
-                    // Remove the anchor element after the download is triggered
-                    setTimeout(() => {
-                        URL.revokeObjectURL(zipLink.href);
-                        zipLink.remove();
-                    }, 0);
-                }
-            });
-
-            // eraser tool ----------------------------------------------------------------
-            const eraserButton = document.getElementById("eraser");
-
-            eraserButton.addEventListener("click", (event) => {
-                stopDrawing();
-                stopMagicDrawing();
-                stopRecting();
-
-                // stop erase drawing
-                if (isErasing) {
-                    canvas.style.cursor = "auto";
-                    isErasing = false;
-                }
-                // start erase
-                else {
-                    canvas.style.cursor = `crosshair`; // change cursor to a crosshair
-                    isErasing = true;
-                }
-            });
-
-            // sparkle
-            function createSparkles() {
-                const container = document.querySelector(".sparkles-container");
-                const numberOfRows = 10;
-                const numberOfColumns = 20;
-                const rowSpacing = 100 / numberOfRows;
-                const columnSpacing = 100 / numberOfColumns;
-
-                for (let i = 0; i < numberOfRows; i++) {
-                    for (let j = 0; j < numberOfColumns; j++) {
-                        const sparkle = document.createElement("div");
-                        sparkle.classList.add("sparkle");
-                        sparkle.style.top = `${
-                            rowSpacing * i + rowSpacing / 2
-                        }%`;
-                        sparkle.style.left = `${columnSpacing * j}%`;
-                        sparkle.style.animationDuration = `${4}s`;
-                        sparkle.style.animationDelay = `${(i + j) * 0.1}s`;
-                        container.appendChild(sparkle);
-                    }
-                }
-            }
-
-            function toggleSparkles(visible) {
-                const container = document.querySelector(".sparkles-container");
-                container.style.opacity = visible ? "1" : "0";
-            }
-
-            createSparkles();
-
-            // seg everything ----------------------------------------------------------------
-            const segEverythingButton =
-                document.getElementById("seg-everything");
-
-            segEverythingButton.addEventListener("click", () => {
-                // Show sparkles when processing starts
-                toggleSparkles(true);
-
-                // Send the image data to the server
-                fetch("/everything", {
-                    method: "POST",
-                })
-                    .then((response) => response.json())
-                    .then((data) => {
-                        // Get the base64-encoded image strings from the JSON response
-                        const maskBase64 = data.masks;
-                        zipfileBase64 = data.zipfile;
-
-                        const maskImage = new Image();
-                        maskImage.src = `data:image/png;base64,${maskBase64}`;
-                        maskImage.onload = function () {
-                            // Create a canvas element and draw the image onto it
-                            const tmpcanvas = document.createElement("canvas");
-                            tmpcanvas.width = canvas.width;
-                            tmpcanvas.height = canvas.height;
-                            const tmpcontext = tmpcanvas.getContext("2d");
-
-                            const scaleFactor = Math.min(
-                                tmpcanvas.width / maskImage.width,
-                                tmpcanvas.height / maskImage.height
-                            );
-                            const scaledWidth = maskImage.width * scaleFactor;
-                            const scaledHeight = maskImage.height * scaleFactor;
-
-                            const x = (canvas.width - scaledWidth) / 2;
-                            const y = (canvas.height - scaledHeight) / 2;
-
-                            tmpcontext.drawImage(
-                                maskImage,
-                                x,
-                                y,
-                                scaledWidth,
-                                scaledHeight
-                            );
-
-                            // Get the image data from the canvas
-                            const imageData = tmpcontext.getImageData(
-                                0,
-                                0,
-                                tmpcanvas.width,
-                                tmpcanvas.height
-                            );
-                            const pixelData = imageData.data;
-
-                            const canvasData = context.getImageData(
-                                0,
-                                0,
-                                canvas.width,
-                                canvas.height
-                            );
-                            const data = canvasData.data;
-
-                            // Get the pixel indices of the mask
-                            for (let i = 0; i < pixelData.length; i += 4) {
-                                if (pixelData[i] > 0) {
-                                    data[i] = random_color[pixelData[i]].r; // red
-                                    data[i + 1] = random_color[pixelData[i]].g; // green
-                                    data[i + 2] = random_color[pixelData[i]].b; // blue
-                                    data[i + 3] = alpha_255; // alpha
-                                }
-                            }
-
-                            context.putImageData(canvasData, 0, 0);
-
-                            drawnPaths.push({
-                                masks: pixelData,
-                                type: "everything",
-                            });
-                        };
-                    })
-                    .finally(() => {
-                        toggleSparkles(false);
-                    });
-            });
-        </script>
-    </body>
-</html>
+<html lang="en">
+
+<head>
+	<!-- <link href="./all.css" rel="stylesheet"> -->
+	<link href="assets/css/all.min.css" rel="stylesheet">
+  <link href="https://cdn.jsdelivr.net/npm/bootstrap@5.3.0-alpha2/dist/css/bootstrap.min.css" rel="stylesheet">
+
+  <style>
+    body {
+      margin: 0;
+      height: 100vh;
+      display: flex;
+      justify-content: center;
+      align-items: center;
+    }
+
+    /*@font-face {
+      font-family: 'FontAwesome';
+      src: url('./fa-solid-900.ttf') format('truetype'),
+      url('./fa-solid-900.woff2') format('woff2');
+      font-weight: normal;
+      font-style: normal;
+    }*/
+
+    #canvas-wrapper {
+      position: relative;
+      width: 500px;
+      height: 500px;
+    }
+
+    #slider-wrapper {
+      display: none;
+      position: absolute; /* Add this line */
+      z-index: 10; /* Add this line */
+      top: 47px; /* Adjust this value */
+      right: 50px; /* Adjust this value */
+    }
+
+    #canvas {
+      position: absolute;
+      border: 1px solid black;
+      width: 100%;
+      height: 100%;
+    }
+
+    #image-canvas, #temp-canvas {
+      position: absolute;
+      width: 100%;
+      height: 100%;
+    }
+
+    .button-wrapper {
+      position: absolute;
+      top: 0;
+      right: 0;
+      padding: 10px;
+      display: flex;
+      flex-direction: column;
+      align-items: flex-end;
+    }
+
+    .button {
+      background-color: #4CAF50;
+      border: none;
+      border-radius: 8px;
+      color: white;
+      padding: 4px 8px;
+      text-align: center;
+      text-decoration: none;
+      display: inline-block;
+      font-size: 12px;
+      margin: 2px 0;
+      cursor: pointer;
+      width: 32px;
+      height: 32px;
+    }
+
+    #file-input-wrapper {
+      position: absolute;
+      top: 0;
+      left: 0;
+      width: 500px;
+      height: 500px;
+      cursor: pointer;
+    }
+
+    #file-input-wrapper input[type=file] {
+      opacity: 0;
+      position: absolute;
+      top: 0;
+      left: 0;
+      width: 100%;
+      height: 100%;
+      cursor: pointer;
+    }
+
+    #spinner-container {
+      display: flex;
+      flex-direction: column;
+      align-items: center;
+      justify-content: center;
+    }
+    #spinner-container span {
+      font-family: Arial, sans-serif;
+      font-size: 16px;
+      color: #333;
+      margin-top: 10px;
+    }
+
+    /* Sparkles */
+    .sparkles-container {
+      position: absolute;
+      top: 0;
+      left: 0;
+      width: 100%;
+      height: 100%;
+      overflow: hidden;
+      pointer-events: none;
+      opacity: 0; /* Hide the sparkles by default */
+    }
+
+    .sparkle {
+      position: absolute;
+      width: 8px;
+      height: 8px;
+      background-color: #fff;
+      border-radius: 50%;
+      animation: sparkle 4s linear infinite;
+    }
+
+    @keyframes sparkle {
+      0% {
+        transform: translateX(-10%) scale(0);
+        opacity: 0;
+      }
+      5% {
+        opacity: 1;
+      }
+      100% {
+        transform: translateX(110%) scale(1);
+        opacity: 0;
+      }
+    }
+
+  </style>
+</head>
+
+<body>
+	
+	<div id="canvas-wrapper">
+	  <canvas id="canvas"></canvas>
+    <canvas id="image-canvas"></canvas>
+    <canvas id="temp-canvas" style="pointer-events: none;"></canvas>
+    <div class="sparkles-container"></div>
+	  <div class="button-wrapper">
+	  	<button class="button" id="remove-image"><i class="fas fa-times"></i></button>
+      <button class="button" id="draw-mask"><i class="fas fa-pencil"></i></button>
+      <button class="button" id="magic-tool"><i class="fas fa-wand-magic-sparkles"></i></button>
+      <button class="button" id="draw-rect"><i class="fas fa-shapes"></i></button>
+      <button class="button" id="seg-everything"><i class="fas fa-fill-drip"></i></button>
+      <button class="button" id="undo-path"><i class="fas fa-undo"></i></button>
+      <button class="button" id="eraser"><i class="fa-solid fa-eraser"></i></button>
+      <button class="button" id="save-images"><i class="fas fa-download"></i></button>
+      <button class="button" id="seg-video"><i class="fa-solid fa-film"></i></button>
+	  </div>
+	  <div id="slider-wrapper">
+		  <input type="range" min="1" max="100" value="50" class="slider" id="brush-size">
+	  </div>
+	  <div id="file-input-wrapper">
+	  	<input type="file" id="file-input">
+	  </div>
+	</div>
+
+  <div id="spinner-container" class="position-fixed top-50 start-50 translate-middle d-none">
+      <div class="spinner-border text-primary" role="status"></div>
+      <span style="color: #dc3545; font-size: 2em;">Preprocessing image...</span>
+  </div>
+
+
+
+
+	<script type="text/javascript">
+
+    document.addEventListener('contextmenu', function(event) {
+        event.preventDefault(); // Prevent the default context menu from appearing
+    });
+
+    async function canvasToBlob(canvas) {
+      return new Promise((resolve, reject) => {
+        canvas.toBlob((blob) => {
+          if (blob) {
+              resolve(blob);
+          } else {
+              reject(new Error("Canvas to Blob conversion failed"));
+          }
+        });
+      });
+    }
+
+    async function blobToByteArray(blob) {
+      return new Uint8Array(await new Response(blob).arrayBuffer());
+    }
+
+    function randomRGBColor() {
+      const red = Math.floor(Math.random() * 256);
+      const green = Math.floor(Math.random() * 256);
+      const blue = Math.floor(Math.random() * 256);
+      return { r: red, g: green, b: blue};
+    }
+    
+    // Magic tool functionality
+    const tolerance = 30;
+    const replacementColor = { r: 147, g: 112, b: 219 };
+    const alpha_255 = 191.25;
+    const alpha_1 = 1; // for manual drawer (avoid color overlay artifact when = 0.75)
+    
+    const random_color = {};
+    for (let i = 1; i <= 255; i++) {
+      random_color[i] = randomRGBColor();
+    }
+
+    // canvas image xy to original image xy
+    function getXYLocationInOriImage(x, y) {
+      x -= scaledX;
+      y -= scaledY;
+
+      x /= scaleFactor;
+      y /= scaleFactor;
+
+      x = Math.round(x);
+      y = Math.round(y);
+
+      return { x, y };
+    }
+
+    // canvas idx to original image idx
+    function getIdxLocationInOriImage(idx) {
+      let x = idx % 500;
+      let y = Math.floor(idx / 500);
+
+      x -= scaledX;
+      y -= scaledY;
+
+      x /= scaleFactor;
+      y /= scaleFactor;
+
+      x = Math.round(x);
+      y = Math.round(y);
+
+      return y * originalUnresizedImageData.width + x;
+    }
+
+    // scaled image idx to original image idx
+    function imgidx2oriidx(idx) {
+      let { x, y } = idx2xy(idx);
+      x /= scaleFactor;
+      y /= scaleFactor;
+      x = Math.round(x);
+      y = Math.round(y);
+      return y * originalUnresizedImageData.width + x;
+    }
+
+    // event location is on canvas, which is different from the original image size
+    function getEventLocationInOriImage(event) {
+      let x = event.offsetX;
+      let y = event.offsetY;
+
+      return getXYLocationInOriImage(x, y);
+    }
+
+    // // scaled image xy to scaled image idx
+    // function xy2idx(x, y) {
+    //   return y * scaledWidth + x;
+    // }
+
+    // // scaled image idx to scaled image xy
+    // function idx2xy(idx) {
+    //   let x = idx % scaledWidth;
+    //   let y = Math.floor(idx / scaledWidth);
+
+    //   return { x, y };
+    // }
+
+    function getImagedataFromImageClass(Image, masktype) {
+      // Create a original size element and draw the image onto it
+      let tmpcanvas = document.createElement('canvas');
+      tmpcanvas.width = originalUnresizedImageData.width;
+      tmpcanvas.height = originalUnresizedImageData.height;
+      let tmpcontext = tmpcanvas.getContext('2d');
+
+      tmpcontext.drawImage(Image, 0, 0);
+
+      // Get the image data from the canvas
+      let imageData = tmpcontext.getImageData(0, 0, tmpcanvas.width, tmpcanvas.height);
+      let pixelData = imageData.data;
+
+      const imageMask = maskcontext.getImageData(0, 0, maskcanvas.width, maskcanvas.height);
+      const data = imageMask.data;
+
+      if (masktype == 'everything') {
+        // Get the pixel indices of the mask
+        for (let i = 0; i < pixelData.length; i += 4) {
+          if (pixelData[i] > 0) {
+            data[i] = random_color[pixelData[i]].r; // red
+            data[i + 1] = random_color[pixelData[i]].g; // green
+            data[i + 2] = random_color[pixelData[i]].b; // blue
+            data[i + 3] = alpha_255; // alpha
+          }
+        }
+        maskcontext.putImageData(imageMask, 0, 0);
+
+        oriDrawnPaths.push({
+          masks: pixelData,
+          type: "everything",
+        });
+      } 
+      else if (masktype == "rect") {
+        let pixels = [];
+        // Get the pixel indices of the mask
+        for (let i = 0; i < pixelData.length; i += 4) {
+          if (pixelData[i] == 255 && pixelData[i + 1] == 255 && pixelData[i + 2] == 255) {
+            pixels.push(i);
+          }
+        }
+
+        for (let i = 0; i < pixels.length; i += 1) {
+          data[pixels[i]] = replacementColor.r; // red
+          data[pixels[i] + 1] = replacementColor.g; // green
+          data[pixels[i] + 2] = replacementColor.b; // blue
+          data[pixels[i] + 3] = alpha_255; // alpha
+        }
+        maskcontext.putImageData(imageMask, 0, 0);
+
+        oriDrawnPaths.push({
+          points: pixels,
+          type: "rect",
+        });
+      } 
+      else if (masktype == "magic") {
+
+      }
+      else {
+
+      }
+
+      // Create a canvas size element and draw the image onto it
+      tmpcanvas = document.createElement('canvas');
+      tmpcanvas.width = canvas.width;
+      tmpcanvas.height = canvas.height;
+      tmpcontext = tmpcanvas.getContext('2d');
+
+      tmpcontext.drawImage(Image, scaledX, scaledY, scaledWidth, scaledHeight);
+
+      // Get the image data from the canvas
+      imageData = tmpcontext.getImageData(0, 0, tmpcanvas.width, tmpcanvas.height);
+      pixelData = imageData.data;
+
+      return imageData.data;
+    }
+
+    function magicToolHandler(event) {
+      if (!isMagicToolActive) return;
+      console.log("magic tool handler")
+
+      // step 1: get starting point
+      const { x, y } = getEventLocationInOriImage(event);
+      promptPoints.push({
+          type: (event.which == 1) ? true : false,
+          origPoint: [event.offsetX, event.offsetY],
+          scaledPoint: [x, y],
+      });
+
+      // step 2: get image data for flood fill
+      const imageWidth = imageCanvas.width;
+      const imageHeight = imageCanvas.height;
+      const imageData = imageContext.getImageData(0, 0, imageWidth, imageHeight);
+      const pixelData = imageData.data;
+
+      const formData = new FormData();
+      const typeList = [];
+      const clickList = [];
+
+      for (const thisPrompt of promptPoints) {
+          typeList.push(thisPrompt.type ? 1 : 0);
+          clickList.push(thisPrompt.scaledPoint[0]);
+          clickList.push(thisPrompt.scaledPoint[1]);
+      }
+      formData.append("type", typeList);
+      formData.append("click_list", clickList);
+      
+      // Send a POST request to the server API
+      fetch("/click", {
+          method: "POST",
+          body: formData,
+      })
+      .then((response) => response.json())
+      .then((data) => {
+
+          let pixels = [];
+
+          // Get the base64-encoded image strings from the JSON response
+          const maskBase64 = data.masks;
+          const maskImage = new Image();
+          maskImage.src = `data:image/png;base64,${maskBase64}`;
+          maskImage.onload = function() {
+            const pixelData = getImagedataFromImageClass(maskImage, "magic");
+
+            console.log(pixelData.length)
+            // Get the pixel indices of the mask
+            for (let i = 0; i < pixelData.length; i += 4) {
+              if (pixelData[i] == 255 && pixelData[i + 1] == 255 && pixelData[i + 2] == 255) {
+                pixels.push(i);
+              }
+            }
+            console.log(pixels.length)
+
+            // step 4: put magic mask on canvas
+            redrawPaths(canvas, drawnPaths);
+            putDataOnCanvas(canvas, pixels);
+
+            for (const thisPrompt of promptPoints) {
+                drawPromptPointOnClick(thisPrompt, canvas);
+            }
+
+            // step 5: Add the magic mask to drawnPaths array
+            interactivePaths.push(pixels);
+          };
+      })
+      .catch((error) => {
+          console.error("Error:", error);
+      }).finally(() => {
+          // // Hide the spinner
+          // spinnerContainer.classList.add("d-none");
+      });
+    }
+
+    function drawPromptPointOnClick(thisPrompt, canvas) {
+      let x = thisPrompt.origPoint[0];
+      let y = thisPrompt.origPoint[1];
+
+      const fillColor = `rgba(255, 255, 255, 0.75)`;
+      const strokeColor = thisPrompt.type ? `green` : `red`;
+
+      const context = canvas.getContext("2d");
+
+      context.beginPath();
+      context.arc(x, y, 3, 0, Math.PI * 2);
+      context.fillStyle = fillColor;
+      context.fill();
+      context.strokeStyle = strokeColor;
+      context.stroke();
+    }
+
+    function putDataOnCanvas(thisCanvas, pixels) {
+      const thisContext = thisCanvas.getContext("2d");
+      const canvasData = thisContext.getImageData(
+          0,
+          0,
+          thisCanvas.width,
+          thisCanvas.height
+      );
+      const data = canvasData.data;
+
+      for (let i = 0; i < pixels.length; i += 1) {
+          data[pixels[i]] = replacementColor.r; // red
+          data[pixels[i] + 1] = replacementColor.g; // green
+          data[pixels[i] + 2] = replacementColor.b; // blue
+          data[pixels[i] + 3] = alpha_255; // alpha
+      }
+      thisContext.putImageData(canvasData, 0, 0);
+    }
+
+	const fileInput = document.getElementById('file-input');
+    let zipfileBase64 = null;
+    let imageName = "original_image";
+    let videoName = "original_video";
+    // for drawer
+    const canvas = document.getElementById('canvas');
+    const context = canvas.getContext('2d');
+    // for image
+    const imageCanvas = document.getElementById('image-canvas');
+    const imageContext = imageCanvas.getContext('2d');
+    imageCanvas.style.zIndex = -1;
+    // for rect real-time visualization
+    const tempCanvas = document.getElementById('temp-canvas');
+    const tempContext = tempCanvas.getContext('2d');
+    tempCanvas.style.zIndex = 1;
+    // for image-size mask canvas
+    const maskcanvas = document.createElement('canvas');
+    const maskcontext = maskcanvas.getContext('2d');
+
+    canvas.width = 500;
+    canvas.height = 500;
+    imageCanvas.width = 500;
+    imageCanvas.height = 500;
+    tempCanvas.width = 500;
+    tempCanvas.height = 500;
+    // for saving mask purpose
+    let scaledWidth = -1;
+    let scaledHeight = -1;
+    let scaledX = -1;
+    let scaledY = -1;
+    // global variables for image
+    let scaleFactor = -1;
+
+    let originalUnresizedImageData;
+    let originalUnresizedMaskData;
+
+    // Prompt points in magic tool
+    const promptPoints = [];
+    const interactivePaths = [];
+
+    // Add a new array to store drawn paths
+    const drawnPaths = [];
+    const oriDrawnPaths = [];
+    // for magic tool
+    let isMagicToolActive = false;
+    // for draw rect
+    let isDrawingRect = false;
+    let rectStartX = 0;
+    let rectStartY = 0;
+    // for eraser
+    let isErasing = false;
+    // for draw mask, keep track of whether user is currently drawing
+    let isDrawing = false;
+    let isDown = false;
+    let lastX, lastY; // keep track of last position of the pointer
+
+    const slider = document.getElementById("brush-size");
+    let brushSize = slider.value;
+
+    const removeImageButton = document.getElementById('remove-image');
+    const drawMaskButton = document.getElementById('draw-mask');
+    const magicToolButton = document.getElementById('magic-tool');
+    const fileInputWrapper = document.getElementById('file-input-wrapper');
+    const drawRectButton = document.getElementById('draw-rect');
+
+    function stopDrawing() {
+      canvas.style.cursor = "auto";
+      // stop drawing
+      isDrawing = false;
+      sliderWrapper.style.display = 'none';
+    }
+    function stopMagicDrawing() {
+      canvas.style.cursor = "auto";
+      // stop magic drawing
+      try {
+        canvas.removeEventListener("mousedown", magicToolHandler);
+        console.log('remove magic tool handler')
+      } catch (error) {
+        console.log(error) // do nothing
+      }
+      isMagicToolActive = false;
+
+      if (interactivePaths.length != 0) {
+          const mask_idx = interactivePaths.length - 1;
+          const lastPath = interactivePaths.pop();
+          promptPoints.splice(0);
+          interactivePaths.splice(0);
+
+          drawnPaths.push({
+              points: lastPath,
+              type: "magic",
+          });
+          redrawPaths(canvas, drawnPaths);
+
+          const formData = new FormData();
+          formData.append("mask_idx", mask_idx);
+          fetch("/finish_click", {
+              method: "POST",
+              body: formData,
+          })
+              .then((response) => response.json())
+              .then((data) => {
+                  console.log("Success:", data);
+              })
+              .catch((error) => {
+                  console.error("Error:", error);
+              })
+              .finally(() => {
+                  // // Hide the spinner
+                  // spinnerContainer.classList.add("d-none");
+              });
+      }
+    }
+    function stopErasing() {
+      canvas.style.cursor = "auto";
+      // stop erasing
+      isErasing = false;
+    }
+
+    function stopRecting() {
+      canvas.style.cursor = "auto";
+      // stop draw recting
+      isDrawingRect = false;
+    }
+
+    function hideFileInput() {
+      fileInputWrapper.style.display = 'none';
+    }
+
+    function showFileInput() {
+      fileInputWrapper.style.display = 'block';
+    }
+
+
+    // Add event listener for the draw-rect button
+    drawRectButton.addEventListener('click', () => {
+      // stop any other drawing
+      stopDrawing();
+      stopMagicDrawing();
+      stopErasing();
+      // stop drawing
+      if (isDrawingRect) {
+        canvas.style.cursor = 'auto';
+        isDrawingRect = false;
+      }
+      // start drawing
+      else {
+        canvas.style.cursor = `crosshair`; // change cursor to a crosshair
+        isDrawingRect = true; 
+      }
+    });
+
+
+    // for processing video
+    async function getFirstFrameAsBlob(file) {
+        return new Promise((resolve, reject) => {
+          videoName = file.name.split('.')[0];
+          console.log(videoName)
+
+          const video = document.createElement('video');
+          video.preload = 'auto'; // Preload video
+          video.src = URL.createObjectURL(file);
+
+          // Trigger seeked event after metadata loaded
+          video.addEventListener('loadedmetadata', function() {
+              this.currentTime = 0;
+          }, false);
+
+          // Extract first frame when seek operation completes
+          video.addEventListener('seeked', function() {
+              const canvas = document.createElement('canvas');
+              const context = canvas.getContext('2d');
+              canvas.width = video.videoWidth;
+              canvas.height = video.videoHeight;
+
+              // Draw the first frame of the video onto the canvas
+              context.drawImage(video, 0, 0, video.videoWidth, video.videoHeight);
+
+              // Convert the canvas to a blob
+              canvas.toBlob(blob => {
+                  // Convert blob to file
+                  const file = new File([blob], 'frame.png', { type: 'image/png' });
+                  resolve(file);
+              });
+
+              // Remove the video element after capturing the frame
+              video.remove();
+          }, false);
+
+          // When video can be played through, upload to server
+          video.addEventListener('canplaythrough', function() {
+              // Create new FormData instance and append the video file
+              const formData = new FormData();
+              formData.append("video", file);
+
+              // Upload the video file to the server
+              fetch("/video", {
+                  method: "POST",
+                  body: formData,
+              })
+              .then((response) => response.json())
+              .then((data) => {
+                  console.log("Success:", data);
+              })
+              .catch((error) => {
+                  console.error("Error:", error);
+              })
+              .finally(() => {
+                  console.log('finally')
+              });
+          }, false);
+        });
+    }
+
+    // for processing image
+    function handleImage(file) {
+        // Extract and store the uploaded image name
+        imageName = file.name.split('.')[0];
+        console.log(imageName)
+
+        const image = new Image();
+        image.onload = async () => {
+          const spinnerContainer = document.getElementById("spinner-container");
+          const spinnerText = spinnerContainer.querySelector('span');
+          // Change the spinner text
+          spinnerText.textContent = "Preprocessing image...";
+          // Show the spinner
+          spinnerContainer.classList.remove("d-none");
+          
+          // for keeping original sized image
+          const tmp_canvas = document.createElement('canvas');
+          tmp_canvas.width = image.width;
+          tmp_canvas.height = image.height;
+          const ctx = tmp_canvas.getContext('2d');
+          // for keeping original sized mask
+          maskcanvas.width = image.width;
+          maskcanvas.height = image.height;
+
+          ctx.drawImage(image, 0, 0, image.width, image.height);
+          originalUnresizedImageData = ctx.getImageData(0, 0, image.width, image.height);
+
+          scaleFactor = Math.min(imageCanvas.width / image.width, imageCanvas.height / image.height);
+
+          scaledWidth = image.width * scaleFactor;
+          scaledHeight = image.height * scaleFactor;
+
+          scaledX = (imageCanvas.width - scaledWidth) / 2;
+          scaledY = (imageCanvas.height - scaledHeight) / 2;
+
+          // reset width and height can refresh the canvas so that prev image will not be kept
+          imageCanvas.width = 500;
+          imageCanvas.height = 500;
+          imageContext.drawImage(image, scaledX, scaledY, scaledWidth, scaledHeight);
+
+          hideFileInput();
+
+          const imageBlob = await canvasToBlob(tmp_canvas);
+          const imageByteArray = await blobToByteArray(imageBlob);
+
+          const formData = new FormData();
+          formData.append("image", new Blob([imageByteArray]), "image.png");
+          fetch("/image", {
+              method: "POST",
+              body: formData,
+          })
+          .then((response) => response.json())
+          .then((data) => {
+              console.log("Success:", data);
+          })
+          .catch((error) => {
+              console.error("Error:", error);
+          }).finally(() => {
+            // Hide the spinner
+            spinnerContainer.classList.add("d-none");
+            console.log('finally')
+          });
+        };
+        image.src = URL.createObjectURL(file);
+    }
+
+		fileInput.addEventListener('change', async (event) => {
+		  const file = event.target.files[0];
+      const fileType = file.type;
+      zipfileBase64 = null;
+
+      const validVideoTypes = ['video/mp4', 'video/quicktime'];
+      if (validVideoTypes.includes(fileType)) {
+          console.log("a video file")
+          const firstFrameBlob = await getFirstFrameAsBlob(file);
+          console.log(firstFrameBlob);
+          handleImage(firstFrameBlob);
+      } else {
+          console.log(file);
+          handleImage(file);
+      }
+		});
+
+		removeImageButton.addEventListener('click', () => {
+			imageContext.clearRect(0, 0, imageCanvas.width, imageCanvas.height); // clear the image canvas
+      context.clearRect(0, 0, canvas.width, canvas.height); // clear the drawer canvas
+      stopDrawing();
+      stopErasing();
+      stopMagicDrawing();
+      stopRecting();
+      
+      while (drawnPaths.length > 0) {
+        drawnPaths.pop();
+      }
+      while (oriDrawnPaths.length > 0) {
+        oriDrawnPaths.pop();
+      }
+			showFileInput();
+      // Reset the file input value, force the browser to treat the re-uploaded file as a new file
+      fileInput.value = '';
+		});
+
+    slider.addEventListener("input", () => {
+      brushSize = slider.value;
+    });
+
+    const sliderWrapper = document.getElementById('slider-wrapper');
+    sliderWrapper.style.display = 'none';
+
+		drawMaskButton.addEventListener('click', (event) => {
+      stopMagicDrawing();
+      stopErasing();
+      stopRecting();
+      // toggle slider visibility
+      sliderWrapper.style.display = (sliderWrapper.style.display == 'none') ? 'block' : 'none';
+      // stop drawing
+      if (isDrawing) {
+        canvas.style.cursor = 'auto';
+        isDrawing = false;
+      }
+      // start drawing
+      else {
+        canvas.style.cursor = `crosshair`; // change cursor to a crosshair
+        isDrawing = true; 
+      }
+    });
+
+		canvas.addEventListener('mousedown', (event) => {
+      if (isDrawing || isErasing) {
+        lastX = event.offsetX;
+        lastY = event.offsetY;
+        isDown = true;
+
+        // Start a new path
+        drawnPaths.push({
+          type: isErasing ? 'eraser' : 'brush',
+          points: [],
+          lineWidth: brushSize,
+        });
+        oriDrawnPaths.push({
+          type: isErasing ? 'eraser' : 'brush',
+          points: [],
+          lineWidth: brushSize / scaleFactor,
+        });
+      } else if (isDrawingRect) {
+        rectStartX = event.offsetX;
+        rectStartY = event.offsetY;
+        isDown = true;
+      }
+		});
+
+    canvas.addEventListener('mouseup', () => {
+      if (isDrawingRect && isDown) {
+        // Clear the temporary canvas
+        tempContext.clearRect(0, 0, tempCanvas.width, tempCanvas.height);
+
+        // context.beginPath();
+        // context.rect(rectStartX, rectStartY, rectEndX - rectStartX, rectEndY - rectStartY);
+        // context.strokeStyle = 'rgba(147, 112, 219, 1)';
+        // context.lineWidth = 2;
+        // context.stroke();
+
+        // get start and end points of the rect
+        const {x: startX, y: startY} = getXYLocationInOriImage(rectStartX, rectStartY);
+        const {x: endX, y: endY} = getXYLocationInOriImage(event.offsetX, event.offsetY);
+        console.log(rectStartX, rectStartY, event.offsetX, event.offsetY);
+        console.log(startX, startY, endX, endY);
+        const formData = new FormData();
+        formData.append("start_x", startX);
+        formData.append("start_y", startY);
+        formData.append("end_x", endX);
+        formData.append("end_y", endY);
+        // Send a POST request to the server API
+        fetch("/rect", {
+            method: "POST",
+            body: formData,
+        })
+        .then((response) => response.json())
+        .then((data) => {
+            // console.log("Success:", data.masks);
+            let pixels = [];
+
+            // Get the base64-encoded image strings from the JSON response
+            const maskBase64 = data.masks;
+            const maskImage = new Image();
+            maskImage.src = `data:image/png;base64,${maskBase64}`;
+            maskImage.onload = function() {
+              const pixelData = getImagedataFromImageClass(maskImage, "rect");
+
+              // console.log(pixelData.length)
+              // let uniquePixelData = [...new Set(pixelData)];
+              // console.log(uniquePixelData);
+
+              // Get the pixel indices of the mask
+              for (let i = 0; i < pixelData.length; i += 4) {
+                if (pixelData[i] == 255 && pixelData[i + 1] == 255 && pixelData[i + 2] == 255) {
+                  pixels.push(i);
+                }
+              }
+              console.log(pixels.length)
+              // step 4: put magic mask on canvas
+              const canvasData = context.getImageData(0, 0, canvas.width, canvas.height);
+              const data = canvasData.data;
+              console.log(data.length)
+              for (let i = 0; i < pixels.length; i += 1) {
+                data[pixels[i]] = replacementColor.r; // red
+                data[pixels[i] + 1] = replacementColor.g; // green
+                data[pixels[i] + 2] = replacementColor.b; // blue
+                data[pixels[i] + 3] = alpha_255; // alpha
+              }
+              context.putImageData(canvasData, 0, 0);
+
+              // step 5: Add the rect mask to drawnPaths array
+              drawnPaths.push({
+                points: pixels,
+                type: "rect",
+              });
+            };
+        })
+        .catch((error) => {
+            console.error("Error:", error);
+        }).finally(() => {
+            // // Hide the spinner
+            // spinnerContainer.classList.add("d-none");
+        });
+      }
+      isDown = false;
+    });
+
+		canvas.addEventListener('mousemove', (event) => {
+      if ((isDrawing || isErasing) && isDown) {
+        const x = event.offsetX;
+        const y = event.offsetY;
+
+        // Check if the x and y coordinates are within the image boundaries
+        if (x >= scaledX && x < scaledX+scaledWidth && y >= scaledY && y < scaledY+scaledHeight &&
+            lastX >= scaledX && lastX < scaledX+scaledWidth && lastY >= scaledY && lastY < scaledY+scaledHeight) {
+          context.beginPath();
+          context.moveTo(lastX, lastY);
+          context.lineTo(x, y);
+          if (isErasing) {
+            context.globalCompositeOperation = 'destination-out';
+          } else {
+            context.globalCompositeOperation = 'source-over';
+          }
+          context.strokeStyle = `rgba(147, 112, 219, ${alpha_1})`;
+          context.lineWidth = brushSize;
+          context.stroke();
+          context.beginPath();
+          context.arc(x, y, brushSize / 2, 0, 2 * Math.PI);
+          context.fillStyle = `rgba(147, 112, 219, ${alpha_1})`;
+          context.fill();
+
+          // Add the point to the current path
+          const currentPath = drawnPaths[drawnPaths.length - 1];
+          currentPath.points.push({ fromX: lastX, fromY: lastY, toX: x, toY: y });
+          const oriCurrentPath = oriDrawnPaths[oriDrawnPaths.length - 1];
+          const {x: orilastX, y: orilastY} = getXYLocationInOriImage(lastX, lastY);
+          const {x: orix, y: oriy} = getXYLocationInOriImage(x, y);
+          oriCurrentPath.points.push({ fromX: orilastX, fromY: orilastY, toX: orix, toY: oriy });
+
+          maskcontext.beginPath();
+          maskcontext.moveTo(orilastX, orilastY);
+          maskcontext.lineTo(orix, oriy);
+          if (isErasing) {
+            maskcontext.globalCompositeOperation = 'destination-out';
+          } else {
+            maskcontext.globalCompositeOperation = 'source-over';
+          }
+          maskcontext.strokeStyle = `rgba(147, 112, 219, ${alpha_1})`;
+          maskcontext.lineWidth = brushSize / scaleFactor;
+          maskcontext.stroke();
+          maskcontext.beginPath();
+          maskcontext.arc(orix, oriy, brushSize / scaleFactor / 2, 0, 2 * Math.PI);
+          maskcontext.fillStyle = `rgba(147, 112, 219, ${alpha_1})`;
+          maskcontext.fill();
+        }
+        
+        lastX = x;
+        lastY = y;
+      } else if (isDrawingRect && isDown) {
+        const x = event.offsetX;
+        const y = event.offsetY;
+
+        // Clear the temporary canvas
+        tempContext.clearRect(0, 0, tempCanvas.width, tempCanvas.height);
+
+        // Draw the rectangle on the temporary canvas
+        tempContext.beginPath();
+        tempContext.rect(rectStartX, rectStartY, x - rectStartX, y - rectStartY);
+        tempContext.strokeStyle = `rgba(147, 112, 219, ${alpha_1})`;
+        tempContext.lineWidth = 2;
+        tempContext.stroke();
+      }
+    });
+
+    const undoPathButton = document.getElementById('undo-path');
+
+    undoPathButton.addEventListener('click', () => {
+      if (promptPoints.length > 0) {
+          const lastPoint = promptPoints.pop();
+          const lastPath = interactivePaths.pop();
+
+          redrawPaths(canvas, drawnPaths);
+
+          const curLen = interactivePaths.length;
+          if (curLen > 0) {
+              putDataOnCanvas(canvas, interactivePaths[curLen - 1]);
+          }
+
+          for (const thisPrompt of promptPoints) {
+              drawPromptPointOnClick(thisPrompt, canvas);
+          }
+
+      }
+      else if (drawnPaths.length > 0) {
+        // Remove the last path from the array
+        const lastPath = drawnPaths.pop();
+        oriDrawnPaths.pop();
+        console.log(lastPath)
+
+        if (lastPath.type === 'magic') {
+          fetch("/undo", {
+              method: "POST",
+          })
+          .then((response) => response.json())
+          .then((data) => {
+              console.log("Success:", data);
+          })
+          .catch((error) => {
+              console.error("Error:", error);
+          }).finally(() => {
+              // // Hide the spinner
+              // spinnerContainer.classList.add("d-none");
+          });
+        } 
+
+        // Clear the canvas
+        redrawPaths(canvas, drawnPaths);
+
+        // clear the ori-size mask canvas
+        redrawPaths(maskcanvas, oriDrawnPaths);
+      }
+      else {
+      }
+    });
+
+    function redrawPaths(thisCanvas, thisDrawnPaths) {
+        // Clear the thisCanvas
+        const thisContext = thisCanvas.getContext("2d");
+        thisContext.clearRect(0, 0, thisCanvas.width, thisCanvas.height);
+
+        // Redraw the remaining paths
+        for (const path of thisDrawnPaths) {
+          if (path.type === "magic" || path.type === "rect") {
+            putDataOnCanvas(thisCanvas, path.points);
+          }
+          else if (path.type === "everything") {
+            console.log("everything")
+            const canvasData = thisContext.getImageData(0, 0, thisCanvas.width, thisCanvas.height);
+            const data = canvasData.data;
+
+            for (let i = 0; i < path.masks.length; i += 4) {
+              if (path.masks[i] > 0) {
+                data[i] = random_color[path.masks[i]].r; // red
+                data[i + 1] = random_color[path.masks[i]].g; // green
+                data[i + 2] = random_color[path.masks[i]].b; // blue
+                data[i + 3] = alpha_255; // alpha
+              }
+            }
+            thisContext.putImageData(canvasData, 0, 0);
+          }
+          else {
+            thisContext.lineWidth = path.lineWidth;
+            for (const point of path.points) {
+              thisContext.beginPath();
+              thisContext.moveTo(point.fromX, point.fromY);
+              thisContext.lineTo(point.toX, point.toY);
+              if (path.type === "eraser") {
+                thisContext.globalCompositeOperation = 'destination-out';
+              } else {
+                thisContext.globalCompositeOperation = 'source-over';
+              }
+              thisContext.strokeStyle = `rgba(147, 112, 219, ${alpha_1})`;
+              thisContext.stroke();
+              thisContext.beginPath();
+              thisContext.arc(point.toX, point.toY, path.lineWidth / 2, 0, 2 * Math.PI);
+              thisContext.fillStyle = `rgba(147, 112, 219, ${alpha_1})`;
+              thisContext.fill();
+            }
+          }
+        }
+    }
+
+    // magic tool ----------------------------------------------------------------
+    // function getPixelIndex(x, y, width) {
+    //   return (y * width + x) * 4;
+    // }
+
+    // function getColorDifference(color1, color2) {
+    //   return Math.abs(color1.r - color2.r) + Math.abs(color1.g - color2.g) + Math.abs(color1.b - color2.b);
+    // }
+
+    magicToolButton.addEventListener("click", (event) => {
+      stopDrawing();
+      stopErasing();
+      stopRecting();
+
+      if (!isMagicToolActive) {
+        canvas.style.cursor = "crosshair";
+        canvas.addEventListener("mousedown", magicToolHandler);
+        isMagicToolActive = true;
+      } else {
+        stopMagicDrawing();
+      }
+    });
+
+    // save images ----------------------------------------------------------------
+    const saveImagesButton = document.getElementById('save-images');
+
+    saveImagesButton.addEventListener('click', () => {
+      // Save the original sized image
+      const tmp_canvas = document.createElement('canvas');
+      tmp_canvas.width = originalUnresizedImageData.width;
+      tmp_canvas.height = originalUnresizedImageData.height;
+
+      const ctx = tmp_canvas.getContext('2d');
+      ctx.putImageData(originalUnresizedImageData, 0, 0);
+      const DataUrl = tmp_canvas.toDataURL('image/png');
+      const ImageLink = document.createElement('a');
+      ImageLink.href = DataUrl;
+      ImageLink.download = imageName + '.png';
+      ImageLink.click();
+
+      // Save the mask image
+      const mask_canvas = document.createElement('canvas');
+      mask_canvas.width = originalUnresizedImageData.width;
+      mask_canvas.height = originalUnresizedImageData.height;
+
+      const mask_ctx = mask_canvas.getContext('2d');
+      // this can resize the image automatically
+      mask_ctx.drawImage(canvas, scaledX, scaledY, scaledWidth, scaledHeight, 
+                                  0, 0, originalUnresizedImageData.width, originalUnresizedImageData.height);
+      // change to binary mask
+      const maskdata = mask_ctx.getImageData(0, 0, mask_canvas.width, mask_canvas.height);
+
+      const maskDataUrl = mask_canvas.toDataURL('image/png');
+      const maskLink = document.createElement('a');
+      maskLink.href = maskDataUrl;
+      maskLink.download = imageName + '_mask.png';
+      maskLink.click();
+
+      // save the zip file
+      if (zipfileBase64 != null) {
+        // Decode the base64-encoded data to binary data
+        const zipData = atob(zipfileBase64);
+
+        // Convert the decoded data to a Uint8Array
+        const byteArray = new Uint8Array(zipData.length);
+        for (let i = 0; i < zipData.length; i++) {
+          byteArray[i] = zipData.charCodeAt(i);
+        }
+
+        // Create a Blob from the byteArray
+        const blob = new Blob([byteArray], { type: "application/zip" });
+
+        // Create an anchor element with a download attribute and trigger a click event to download the zip file
+        const zipLink = document.createElement('a');
+        zipLink.href = URL.createObjectURL(blob);
+        zipLink.download = imageName + '.zip';
+        zipLink.click();
+
+        // Remove the anchor element after the download is triggered
+        setTimeout(() => {
+          URL.revokeObjectURL(zipLink.href);
+          zipLink.remove();
+        }, 0);
+      }
+    });
+
+
+    // eraser tool ----------------------------------------------------------------
+    const eraserButton = document.getElementById('eraser');
+
+    eraserButton.addEventListener('click', (event) => {
+      stopDrawing();
+      stopMagicDrawing();
+      stopRecting();
+
+      // stop erase drawing
+      if (isErasing) {
+        canvas.style.cursor = 'auto';
+        isErasing = false;
+      }
+      // start erase
+      else {
+        canvas.style.cursor = `crosshair`; // change cursor to a crosshair
+        isErasing = true; 
+      }
+    });
+
+    // sparkle
+    function createSparkles() {
+      const container = document.querySelector(".sparkles-container");
+      const numberOfRows = 10;
+      const numberOfColumns = 20;
+      const rowSpacing = 100 / numberOfRows;
+      const columnSpacing = 100 / numberOfColumns;
+
+      for (let i = 0; i < numberOfRows; i++) {
+        for (let j = 0; j < numberOfColumns; j++) {
+          const sparkle = document.createElement("div");
+          sparkle.classList.add("sparkle");
+          sparkle.style.top = `${rowSpacing * i + rowSpacing / 2}%`;
+          sparkle.style.left = `${columnSpacing * j}%`;
+          sparkle.style.animationDuration = `${4}s`;
+          sparkle.style.animationDelay = `${(i + j) * 0.1}s`;
+          container.appendChild(sparkle);
+        }
+      }
+    }
+
+    function toggleSparkles(visible) {
+      const container = document.querySelector(".sparkles-container");
+      container.style.opacity = visible ? "1" : "0";
+    }
+
+    createSparkles();
+
+    // seg everything ----------------------------------------------------------------
+    const segEverythingButton = document.getElementById('seg-everything');
+
+    segEverythingButton.addEventListener('click', () => {
+      // Show sparkles when processing starts
+      toggleSparkles(true);
+
+      // Send the image data to the server
+      fetch('/everything', {
+        method: 'POST'
+      })
+      .then((response) => response.json())
+      .then((data) => {
+        // Get the base64-encoded image strings from the JSON response
+        const maskBase64 = data.masks;
+        zipfileBase64 = data.zipfile;
+
+        const maskImage = new Image();
+        maskImage.src = `data:image/png;base64,${maskBase64}`;
+        maskImage.onload = function() {
+          const pixelData = getImagedataFromImageClass(maskImage, "everything");
+
+          const canvasData = context.getImageData(0, 0, canvas.width, canvas.height);
+          const data = canvasData.data;
+
+          // Get the pixel indices of the mask
+          for (let i = 0; i < pixelData.length; i += 4) {
+            if (pixelData[i] > 0) {
+              data[i] = random_color[pixelData[i]].r; // red
+              data[i + 1] = random_color[pixelData[i]].g; // green
+              data[i + 2] = random_color[pixelData[i]].b; // blue
+              data[i + 3] = alpha_255; // alpha
+            }
+          }
+          
+          context.putImageData(canvasData, 0, 0);
+
+          drawnPaths.push({
+            masks: pixelData,
+            type: "everything",
+          });
+        };
+      }).finally(() => {
+        toggleSparkles(false);
+      });
+    });
+
+    // seg video ----------------------------------------------------------------
+    const segVideoButton = document.getElementById('seg-video');
+
+    segVideoButton.addEventListener('click', async () => {
+      const spinnerContainer = document.getElementById("spinner-container");
+      const spinnerText = spinnerContainer.querySelector('span');
+      // Change the spinner text
+      spinnerText.innerHTML = "Preprocessing video...<br>This may take a while<br>depending on video length.";
+      // Show the spinner
+      spinnerContainer.classList.remove("d-none");
+
+      // const mask_canvas = document.createElement('canvas');
+      // mask_canvas.width = originalUnresizedImageData.width;
+      // mask_canvas.height = originalUnresizedImageData.height;
+
+      // const mask_ctx = mask_canvas.getContext('2d');
+      // // this can resize the image automatically
+      // mask_ctx.drawImage(canvas, scaledX, scaledY, scaledWidth, scaledHeight, 
+      //                             0, 0, originalUnresizedImageData.width, originalUnresizedImageData.height);
+
+      const maskBlob = await canvasToBlob(maskcanvas);
+      const maskByteArray = await blobToByteArray(maskBlob);
+
+      const formData = new FormData();
+      formData.append("ini_seg", new Blob([maskByteArray]), "image.png");
+      // Send the mask data to the server
+      fetch('/ini_seg', {
+        method: 'POST',
+        body: formData
+      })
+      .then((response) => {
+        // If the response status is 204, throw an error
+        if (response.status === 204) {
+            window.alert('Video is saved already.');
+            throw new Error('Video is saved already');
+        }
+        return response.blob();
+      })
+      .then((blob) => {
+        // Create a new URL for our video
+        var url = URL.createObjectURL(blob);
+        var a = document.createElement('a');
+        
+        // Use the blob URL as the href
+        a.href = url;
+        
+        // Use the Content-Disposition filename if given, otherwise fall back to a default
+        a.download = videoName + '.mp4';
+        
+        // Append the anchor to the body and simulate a click to download the file
+        document.body.appendChild(a);
+        a.click();
+        document.body.removeChild(a);
+      })
+      .catch((error) => {
+        console.error("Error:", error);
+      })
+      .finally(() => {
+        // Hide the spinner
+        spinnerContainer.classList.add("d-none");       
+      });
+    });
+
+	</script>
+
+</body>
+
+</html>