--- conflicted
+++ resolved
@@ -1,484 +1,463 @@
-from fastapi import FastAPI, status, File, Form, UploadFile
-from fastapi.responses import HTMLResponse, FileResponse, JSONResponse, StreamingResponse
-from starlette.responses import RedirectResponse
-from fastapi.middleware.cors import CORSMiddleware
-from fastapi import HTTPException
-
-from segment_anything import SamAutomaticMaskGenerator, sam_model_registry, SamPredictor
-
-import os
-import cv2
-import time
-import torch
-import zipfile
-import tempfile
-import numpy as np
-from io import BytesIO
-from PIL import Image
-from base64 import b64encode, b64decode
-
-def pil_image_to_base64(image):
-    buffered = BytesIO()
-    image.save(buffered, format="PNG")
-    img_str = b64encode(buffered.getvalue()).decode("utf-8")
-    return img_str
-
-def read_content(file_path: str) -> str:
-    """read the content of target file
-    """
-    with open(file_path, 'r', encoding='utf-8') as f:
-        content = f.read()
-
-    return content
-
-<<<<<<< HEAD
-sam_checkpoint = "sam_vit_l_0b3195.pth" # "sam_vit_l_0b3195.pth" or "sam_vit_h_4b8939.pth"
-model_type = "vit_l" # "vit_l" or "vit_h"
-# device = "cuda" # "cuda" if torch.cuda.is_available() else "cpu"
-if torch.cuda.is_available():
-    print('Using GPU')
-    device = 'cuda'
-else:
-    print('CUDA not available. Please connect to a GPU instance if possible.')
-    device = 'cpu'
-=======
-sam_checkpoint = "sam_vit_h_4b8939.pth"
-# sam_checkpoint = "sam_vit_l_0b3195.pth"
-# sam_checkpoint = "sam_vit_b_01ec64.pth"
-model_type = "vit_h" # "vit_l" or "vit_h"
-device = "cpu" # "cuda" if torch.cuda.is_available() else "cpu"
->>>>>>> b055d7a9
-
-print("Loading model")
-sam = sam_model_registry[model_type](checkpoint=sam_checkpoint).to(device)
-print("Finishing loading")
-predictor = SamPredictor(sam)
-mask_generator = SamAutomaticMaskGenerator(sam)
-
-app = FastAPI(debug=True)
-app.add_middleware(
-    CORSMiddleware,
-    allow_origins=["*"],
-    allow_credentials=True,
-    allow_methods=["*"],
-    allow_headers=["*"],
-)
-
-<<<<<<< HEAD
-# Define a palette for video segmentation
-import random
-palette = [random.randint(0, 255) for _ in range(256*3)]
-
-input_point = []
-input_label = []
-masks = []
-mask_input = [None]
-=======
-segmented_mask = []
-interactive_mask = []
-mask_input = None
->>>>>>> b055d7a9
-
-GLOBAL_IMAGE = None
-GLOBAL_MASK = None
-GLOBAL_ZIPBUFFER = None
-
-@app.post("/image")
-async def process_images(
-    image: UploadFile = File(...)
-):
-    global segmented_mask, interactive_mask
-    global GLOBAL_IMAGE, GLOBAL_MASK, GLOBAL_ZIPBUFFER
-    import os
-    cache_path = "./embedding_cached.pt"
-
-    segmented_mask = []
-    interactive_mask = []
-
-    # Read the image and mask data as bytes
-    image_data = await image.read()
-
-    image_data = BytesIO(image_data)
-    img = np.array(Image.open(image_data))
-    print("get image", img.shape)
-    GLOBAL_IMAGE = img[:,:,:-1]
-    GLOBAL_MASK = None
-    GLOBAL_ZIPBUFFER = None
-    # produce an image embedding by calling SamPredictor.set_image
-
-    # if os.path.exists(cache_path):
-    #     predictor.load_embedding(cache_path)
-    #     print(predictor.is_image_set)
-    # else:
-    #     predictor.set_image(GLOBAL_IMAGE)
-    #     predictor.save_embedding(cache_path)
-    #     print("finish setting image")
-    predictor.set_image(GLOBAL_IMAGE)
-
-    # Return a JSON response
-    return JSONResponse(
-        content={
-            "message": "Images received successfully",
-        },
-        status_code=200,
-    )
-
-from XMem import XMem, InferenceCore, image_to_torch, index_numpy_to_one_hot_torch, torch_prob_to_numpy_mask, overlay_davis
-
-torch.set_grad_enabled(False)
-
-def seg_propagation(video_name, mask_name):
-    # default configuration
-    config = {
-        'top_k': 30,
-        'mem_every': 5,
-        'deep_update_every': -1,
-        'enable_long_term': True,
-        'enable_long_term_count_usage': True,
-        'num_prototypes': 128,
-        'min_mid_term_frames': 5,
-        'max_mid_term_frames': 10,
-        'max_long_term_elements': 10000,
-    }
-
-    network = XMem(config, './XMem/saves/XMem.pth').eval().to(device)
-
-    im = Image.open(mask_name).convert('L')
-    im.putpalette(palette)
-    mask = np.array(im)
-    acc = 0
-    for i in range(256):
-        if np.sum(mask==i) == 0:
-            acc += 1
-            mask[mask==i] -= acc-1
-        else:
-            mask[mask==i] -= acc
-    print(np.unique(mask))
-    num_objects = len(np.unique(mask)) - 1
-
-    st = time.time()
-    # torch.cuda.empty_cache()
-
-    processor = InferenceCore(network, config=config)
-    processor.set_all_labels(range(1, num_objects+1)) # consecutive labels
-    cap = cv2.VideoCapture(video_name)
-
-    # You can change these two numbers
-    frames_to_propagate = 1500
-    visualize_every = 1
-
-    current_frame_index = 0
-
-    masked_video = []
-
-    with torch.cuda.amp.autocast(enabled=True):
-        while (cap.isOpened()):
-            # load frame-by-frame
-            _, frame = cap.read()
-            if frame is None or current_frame_index > frames_to_propagate:
-                break
-
-            # convert numpy array to pytorch tensor format
-            frame_torch, _ = image_to_torch(frame, device=device)
-            if current_frame_index == 0:
-                # initialize with the mask
-                mask_torch = index_numpy_to_one_hot_torch(mask, num_objects+1).to(device)
-                # the background mask is not fed into the model
-                prediction = processor.step(frame_torch, mask_torch[1:])
-            else:
-                # propagate only
-                prediction = processor.step(frame_torch)
-
-            # argmax, convert to numpy
-            prediction = torch_prob_to_numpy_mask(prediction)
-
-            if current_frame_index % visualize_every == 0:
-                visualization = overlay_davis(frame[...,::-1], prediction)
-                masked_video.append(visualization)
-
-            current_frame_index += 1
-    ed = time.time()
-
-    print(f"Propagation time: {ed-st} s")
-
-    from moviepy.editor import ImageSequenceClip, AudioFileClip
-    
-    audio = AudioFileClip(video_name)
-    fps = cap.get(cv2.CAP_PROP_FPS)
-
-    output_dir = f'./XMem/output/{video_name.split("/")[-1].split(".")[0]}.mp4'
-    if not os.path.exists('./XMem/output/'):
-        os.mkdir('./XMem/output/')
-    clip = ImageSequenceClip(sequence=masked_video, fps=fps)
-    # Set the audio of the new video to be the audio from the original video
-    clip = clip.set_audio(audio)
-    clip.write_videofile(output_dir, fps=fps, audio=True)
-
-    return output_dir
-
-VIDEO_NAME = ""
-
-@app.post("/video")
-async def obtain_videos(
-    video: UploadFile = File(...)
-):
-    # Read the video data as bytes
-    video_data = await video.read()
-
-    # Write the video data to a temporary file
-    temp_file = tempfile.NamedTemporaryFile(delete=False, suffix=".mp4")
-    temp_file.write(video_data)
-    temp_file.close()
-
-    print(temp_file.name)
-
-    global VIDEO_NAME
-    if VIDEO_NAME != "":
-        os.unlink(VIDEO_NAME)
-    VIDEO_NAME = temp_file.name
-
-    return JSONResponse(
-        content={
-            "message": "upload video successfully",
-        },
-        status_code=200,
-    )
-
-@app.post("/ini_seg")
-async def process_videos(
-    ini_seg: UploadFile = File(...)
-):
-    global VIDEO_NAME
-
-    ini_seg_data = await ini_seg.read()
-
-    tmp_seg_file = tempfile.NamedTemporaryFile(delete=False, suffix=".png")
-    tmp_seg_file.write(ini_seg_data)
-    tmp_seg_file.close()
-
-    print(tmp_seg_file.name)
-
-    if VIDEO_NAME == "":
-        raise HTTPException(status_code=204, detail="No content")
-    
-    res_path = seg_propagation(VIDEO_NAME, tmp_seg_file.name)
-
-    os.unlink(tmp_seg_file.name)
-    # os.unlink(VIDEO_NAME)
-    # VIDEO_NAME = ""
-
-    # Return a FileResponse with the processed video path
-    return FileResponse(
-        res_path,
-        media_type="video/mp4",
-        headers={
-            "Content-Disposition": f'attachment; filename="{VIDEO_NAME.split("/")[-1].split(".")[0]}.mp4"',
-        },
-    )
-
-@app.post("/undo")
-async def undo_mask():
-    global segmented_mask
-    segmented_mask.pop()
-
-    return JSONResponse(
-        content={
-            "message": "Clear successfully",
-        },
-        status_code=200,
-    )
-
-
-from fastapi import Request
-
-
-@app.post("/click")
-async def click_images(
-    request: Request,
-):  
-<<<<<<< HEAD
-    global input_point, input_label, mask_input
-    input_point.append([x, y])
-    input_label.append(1)
-    print("get click", x, y)
-    print("input_point", input_point)
-    print("input_label", input_label)
-    
-=======
-    global mask_input, interactive_mask
-
-    form_data = await request.form()
-    type_list = [int(i) for i in form_data.get("type").split(',')]
-    click_list = [int(i) for i in form_data.get("click_list").split(',')]
-    # x_list = [int(i) for i in form_data.get("x").split(',')]
-    # y_list = [int(i) for i in form_data.get("y").split(',')]
-
-    point_coords = np.array(click_list, np.float32).reshape(-1, 2)
-    point_labels = np.array(type_list).reshape(-1)
-
-    print(point_coords)
-    print(point_labels)
-
-    if (len(point_coords) == 1):
-        mask_input = None
-
->>>>>>> b055d7a9
-    masks_, scores_, logits_ = predictor.predict(
-        point_coords=point_coords,
-        point_labels=point_labels,
-        mask_input=mask_input,
-        multimask_output=True,
-    )
-
-    best_idx = np.argmax(scores_)
-    res = masks_[best_idx]
-    mask_input = logits_[best_idx][None, :, :]
-
-    len_prompt = len(point_labels)
-    len_mask = len(interactive_mask)
-    if len_mask == 0 or len_mask < len_prompt:
-        interactive_mask.append(res)
-    else:
-        interactive_mask[len_prompt-1] = res
-
-    # Return a JSON response
-    res = Image.fromarray(res)
-    return JSONResponse(
-        content={
-            "masks": pil_image_to_base64(res),
-            "message": "Images processed successfully"
-        },
-        status_code=200,
-    )
-
-@app.post("/finish_click")
-async def finish_interactive_click(
-    mask_idx: int = Form(...),
-):
-    global segmented_mask, interactive_mask
-
-    segmented_mask.append(interactive_mask[mask_idx])
-    interactive_mask = list()
-
-    return JSONResponse(
-        content={
-            "message": "Finish successfully",
-        },
-        status_code=200,
-    )
-    
-
-@app.post("/rect")
-async def rect_images(
-    start_x: int = Form(...), # horizontal
-    start_y: int = Form(...), # vertical
-    end_x: int = Form(...), # horizontal
-    end_y: int = Form(...)  # vertical
-):
-    masks_, _, _ = predictor.predict(
-        point_coords=None,
-        point_labels=None,
-        box=np.array([[start_x, start_y, end_x, end_y]]),
-        multimask_output=False
-    )
-    
-    res = Image.fromarray(masks_[0])
-    # res.save("res.png")
-    print(masks_[0].shape)
-    # res.save("res.png")
-
-    # Return a JSON response
-    return JSONResponse(
-        content={
-            "masks": pil_image_to_base64(res),
-            "message": "Images processed successfully"
-        },
-        status_code=200,
-    )
-
-@app.post("/everything")
-async def seg_everything():
-    """
-        segmentation : the mask
-        area : the area of the mask in pixels
-        bbox : the boundary box of the mask in XYWH format
-        predicted_iou : the model's own prediction for the quality of the mask
-        point_coords : the sampled input point that generated this mask
-        stability_score : an additional measure of mask quality
-        crop_box : the crop of the image used to generate this mask in XYWH format
-    """
-    global GLOBAL_IMAGE, GLOBAL_MASK, GLOBAL_ZIPBUFFER
-    if type(GLOBAL_MASK) != type(None):
-        return JSONResponse(
-            content={
-                "masks": pil_image_to_base64(GLOBAL_MASK),
-                "zipfile": b64encode(GLOBAL_ZIPBUFFER.getvalue()).decode("utf-8"),
-                "message": "Images processed successfully"
-            },
-            status_code=200,
-        )
-
-
-    masks = mask_generator.generate(GLOBAL_IMAGE)
-    assert len(masks) > 0, "No masks found"
-
-    sorted_anns = sorted(masks, key=(lambda x: x['area']), reverse=True)
-    print(len(sorted_anns))
-
-    # Create a new image with the same size as the original image
-    img = np.zeros((sorted_anns[0]['segmentation'].shape[0], sorted_anns[0]['segmentation'].shape[1]), dtype=np.uint8)
-    for idx, ann in enumerate(sorted_anns, 0):
-        img[ann['segmentation']] = idx % 255 + 1 # color can only be in range [1, 255]
-    
-    res = Image.fromarray(img)
-    GLOBAL_MASK = res
-
-    # Save the original image, mask, and cropped segments to a zip file in memory
-    zip_buffer = BytesIO()
-    PIL_GLOBAL_IMAGE = Image.fromarray(GLOBAL_IMAGE)
-    with zipfile.ZipFile(zip_buffer, "w", zipfile.ZIP_DEFLATED) as zip_file:
-        # Cut out the segmented regions as smaller squares
-        for idx, ann in enumerate(sorted_anns, 0):
-            left, top, right, bottom = ann["bbox"][0], ann["bbox"][1], ann["bbox"][0] + ann["bbox"][2], ann["bbox"][1] + ann["bbox"][3]
-            cropped = PIL_GLOBAL_IMAGE.crop((left, top, right, bottom))
-
-            # Create a transparent image with the same size as the cropped image
-            transparent = Image.new("RGBA", cropped.size, (0, 0, 0, 0))
-
-            # Create a mask from the segmentation data and crop it
-            mask = Image.fromarray(ann["segmentation"].astype(np.uint8) * 255)
-            mask_cropped = mask.crop((left, top, right, bottom))
-
-            # Combine the cropped image with the transparent image using the mask
-            result = Image.composite(cropped.convert("RGBA"), transparent, mask_cropped)
-
-            # Save the result to the zip file
-            result_bytes = BytesIO()
-            result.save(result_bytes, format="PNG")
-            result_bytes.seek(0)
-            zip_file.writestr(f"seg_{idx}.png", result_bytes.read())
-
-    # move the file pointer to the beginning of the file so we can read whole file
-    zip_buffer.seek(0)
-    GLOBAL_ZIPBUFFER = zip_buffer
-
-    # Return a JSON response
-    return JSONResponse(
-        content={
-            "masks": pil_image_to_base64(GLOBAL_MASK),
-            "zipfile": b64encode(GLOBAL_ZIPBUFFER.getvalue()).decode("utf-8"),
-            "message": "Images processed successfully"
-        },
-        status_code=200,
-    )
-
-@app.get("/assets/{path}/{file_name}", response_class=FileResponse)
-async def read_assets(path, file_name):
-    return f"assets/{path}/{file_name}"
-
-@app.get("/", response_class=HTMLResponse)
-async def read_index():
-    return read_content('segDrawer.html')
-
-import uvicorn
-uvicorn.run(app, host="0.0.0.0", port=7860)
+from fastapi import FastAPI, status, File, Form, UploadFile
+from fastapi.responses import HTMLResponse, FileResponse, JSONResponse, StreamingResponse
+from starlette.responses import RedirectResponse
+from fastapi.middleware.cors import CORSMiddleware
+from fastapi import HTTPException
+
+from segment_anything import SamAutomaticMaskGenerator, sam_model_registry, SamPredictor
+
+import os
+import cv2
+import time
+import torch
+import zipfile
+import tempfile
+import numpy as np
+from io import BytesIO
+from PIL import Image
+from base64 import b64encode, b64decode
+
+def pil_image_to_base64(image):
+    buffered = BytesIO()
+    image.save(buffered, format="PNG")
+    img_str = b64encode(buffered.getvalue()).decode("utf-8")
+    return img_str
+
+def read_content(file_path: str) -> str:
+    """read the content of target file
+    """
+    with open(file_path, 'r', encoding='utf-8') as f:
+        content = f.read()
+
+    return content
+
+sam_checkpoint = "sam_vit_l_0b3195.pth" # "sam_vit_l_0b3195.pth" or "sam_vit_h_4b8939.pth"
+model_type = "vit_l" # "vit_l" or "vit_h"
+# device = "cuda" # "cuda" if torch.cuda.is_available() else "cpu"
+if torch.cuda.is_available():
+    print('Using GPU')
+    device = 'cuda'
+else:
+    print('CUDA not available. Please connect to a GPU instance if possible.')
+    device = 'cpu'
+
+print("Loading model")
+sam = sam_model_registry[model_type](checkpoint=sam_checkpoint).to(device)
+print("Finishing loading")
+predictor = SamPredictor(sam)
+mask_generator = SamAutomaticMaskGenerator(sam)
+
+app = FastAPI(debug=True)
+app.add_middleware(
+    CORSMiddleware,
+    allow_origins=["*"],
+    allow_credentials=True,
+    allow_methods=["*"],
+    allow_headers=["*"],
+)
+
+# Define a palette for video segmentation
+import random
+palette = [random.randint(0, 255) for _ in range(256*3)]
+
+input_point = []
+input_label = []
+masks = []
+
+segmented_mask = []
+interactive_mask = []
+mask_input = None
+
+GLOBAL_IMAGE = None
+GLOBAL_MASK = None
+GLOBAL_ZIPBUFFER = None
+
+@app.post("/image")
+async def process_images(
+    image: UploadFile = File(...)
+):
+    global segmented_mask, interactive_mask
+    global GLOBAL_IMAGE, GLOBAL_MASK, GLOBAL_ZIPBUFFER
+    import os
+    cache_path = "./embedding_cached.pt"
+
+    segmented_mask = []
+    interactive_mask = []
+
+    # Read the image and mask data as bytes
+    image_data = await image.read()
+
+    image_data = BytesIO(image_data)
+    img = np.array(Image.open(image_data))
+    print("get image", img.shape)
+    GLOBAL_IMAGE = img[:,:,:-1]
+    GLOBAL_MASK = None
+    GLOBAL_ZIPBUFFER = None
+    # produce an image embedding by calling SamPredictor.set_image
+
+    # if os.path.exists(cache_path):
+    #     predictor.load_embedding(cache_path)
+    #     print(predictor.is_image_set)
+    # else:
+    #     predictor.set_image(GLOBAL_IMAGE)
+    #     predictor.save_embedding(cache_path)
+    #     print("finish setting image")
+    predictor.set_image(GLOBAL_IMAGE)
+
+    # Return a JSON response
+    return JSONResponse(
+        content={
+            "message": "Images received successfully",
+        },
+        status_code=200,
+    )
+
+from XMem import XMem, InferenceCore, image_to_torch, index_numpy_to_one_hot_torch, torch_prob_to_numpy_mask, overlay_davis
+
+torch.set_grad_enabled(False)
+
+def seg_propagation(video_name, mask_name):
+    # default configuration
+    config = {
+        'top_k': 30,
+        'mem_every': 5,
+        'deep_update_every': -1,
+        'enable_long_term': True,
+        'enable_long_term_count_usage': True,
+        'num_prototypes': 128,
+        'min_mid_term_frames': 5,
+        'max_mid_term_frames': 10,
+        'max_long_term_elements': 10000,
+    }
+
+    network = XMem(config, './XMem/saves/XMem.pth').eval().to(device)
+
+    im = Image.open(mask_name).convert('L')
+    im.putpalette(palette)
+    mask = np.array(im)
+    acc = 0
+    for i in range(256):
+        if np.sum(mask==i) == 0:
+            acc += 1
+            mask[mask==i] -= acc-1
+        else:
+            mask[mask==i] -= acc
+    print(np.unique(mask))
+    num_objects = len(np.unique(mask)) - 1
+
+    st = time.time()
+    # torch.cuda.empty_cache()
+
+    processor = InferenceCore(network, config=config)
+    processor.set_all_labels(range(1, num_objects+1)) # consecutive labels
+    cap = cv2.VideoCapture(video_name)
+
+    # You can change these two numbers
+    frames_to_propagate = 1500
+    visualize_every = 1
+
+    current_frame_index = 0
+
+    masked_video = []
+
+    with torch.cuda.amp.autocast(enabled=True):
+        while (cap.isOpened()):
+            # load frame-by-frame
+            _, frame = cap.read()
+            if frame is None or current_frame_index > frames_to_propagate:
+                break
+
+            # convert numpy array to pytorch tensor format
+            frame_torch, _ = image_to_torch(frame, device=device)
+            if current_frame_index == 0:
+                # initialize with the mask
+                mask_torch = index_numpy_to_one_hot_torch(mask, num_objects+1).to(device)
+                # the background mask is not fed into the model
+                prediction = processor.step(frame_torch, mask_torch[1:])
+            else:
+                # propagate only
+                prediction = processor.step(frame_torch)
+
+            # argmax, convert to numpy
+            prediction = torch_prob_to_numpy_mask(prediction)
+
+            if current_frame_index % visualize_every == 0:
+                visualization = overlay_davis(frame[...,::-1], prediction)
+                masked_video.append(visualization)
+
+            current_frame_index += 1
+    ed = time.time()
+
+    print(f"Propagation time: {ed-st} s")
+
+    from moviepy.editor import ImageSequenceClip, AudioFileClip
+    
+    audio = AudioFileClip(video_name)
+    fps = cap.get(cv2.CAP_PROP_FPS)
+
+    output_dir = f'./XMem/output/{video_name.split("/")[-1].split(".")[0]}.mp4'
+    if not os.path.exists('./XMem/output/'):
+        os.mkdir('./XMem/output/')
+    clip = ImageSequenceClip(sequence=masked_video, fps=fps)
+    # Set the audio of the new video to be the audio from the original video
+    clip = clip.set_audio(audio)
+    clip.write_videofile(output_dir, fps=fps, audio=True)
+
+    return output_dir
+
+VIDEO_NAME = ""
+
+@app.post("/video")
+async def obtain_videos(
+    video: UploadFile = File(...)
+):
+    # Read the video data as bytes
+    video_data = await video.read()
+
+    # Write the video data to a temporary file
+    temp_file = tempfile.NamedTemporaryFile(delete=False, suffix=".mp4")
+    temp_file.write(video_data)
+    temp_file.close()
+
+    print(temp_file.name)
+
+    global VIDEO_NAME
+    if VIDEO_NAME != "":
+        os.unlink(VIDEO_NAME)
+    VIDEO_NAME = temp_file.name
+
+    return JSONResponse(
+        content={
+            "message": "upload video successfully",
+        },
+        status_code=200,
+    )
+
+@app.post("/ini_seg")
+async def process_videos(
+    ini_seg: UploadFile = File(...)
+):
+    global VIDEO_NAME
+
+    ini_seg_data = await ini_seg.read()
+
+    tmp_seg_file = tempfile.NamedTemporaryFile(delete=False, suffix=".png")
+    tmp_seg_file.write(ini_seg_data)
+    tmp_seg_file.close()
+
+    print(tmp_seg_file.name)
+
+    if VIDEO_NAME == "":
+        raise HTTPException(status_code=204, detail="No content")
+    
+    res_path = seg_propagation(VIDEO_NAME, tmp_seg_file.name)
+
+    os.unlink(tmp_seg_file.name)
+    # os.unlink(VIDEO_NAME)
+    # VIDEO_NAME = ""
+
+    # Return a FileResponse with the processed video path
+    return FileResponse(
+        res_path,
+        media_type="video/mp4",
+        headers={
+            "Content-Disposition": f'attachment; filename="{VIDEO_NAME.split("/")[-1].split(".")[0]}.mp4"',
+        },
+    )
+
+@app.post("/undo")
+async def undo_mask():
+    global segmented_mask
+    segmented_mask.pop()
+
+    return JSONResponse(
+        content={
+            "message": "Clear successfully",
+        },
+        status_code=200,
+    )
+
+
+from fastapi import Request
+
+
+@app.post("/click")
+async def click_images(
+    request: Request,
+):  
+    global mask_input, interactive_mask
+
+    form_data = await request.form()
+    type_list = [int(i) for i in form_data.get("type").split(',')]
+    click_list = [int(i) for i in form_data.get("click_list").split(',')]
+    # x_list = [int(i) for i in form_data.get("x").split(',')]
+    # y_list = [int(i) for i in form_data.get("y").split(',')]
+
+    point_coords = np.array(click_list, np.float32).reshape(-1, 2)
+    point_labels = np.array(type_list).reshape(-1)
+
+    print(point_coords)
+    print(point_labels)
+
+    if (len(point_coords) == 1):
+        mask_input = None
+
+    masks_, scores_, logits_ = predictor.predict(
+        point_coords=point_coords,
+        point_labels=point_labels,
+        mask_input=mask_input,
+        multimask_output=True,
+    )
+
+    best_idx = np.argmax(scores_)
+    res = masks_[best_idx]
+    mask_input = logits_[best_idx][None, :, :]
+
+    len_prompt = len(point_labels)
+    len_mask = len(interactive_mask)
+    if len_mask == 0 or len_mask < len_prompt:
+        interactive_mask.append(res)
+    else:
+        interactive_mask[len_prompt-1] = res
+
+    # Return a JSON response
+    res = Image.fromarray(res)
+    return JSONResponse(
+        content={
+            "masks": pil_image_to_base64(res),
+            "message": "Images processed successfully"
+        },
+        status_code=200,
+    )
+
+@app.post("/finish_click")
+async def finish_interactive_click(
+    mask_idx: int = Form(...),
+):
+    global segmented_mask, interactive_mask
+
+    segmented_mask.append(interactive_mask[mask_idx])
+    interactive_mask = list()
+
+    return JSONResponse(
+        content={
+            "message": "Finish successfully",
+        },
+        status_code=200,
+    )
+    
+
+@app.post("/rect")
+async def rect_images(
+    start_x: int = Form(...), # horizontal
+    start_y: int = Form(...), # vertical
+    end_x: int = Form(...), # horizontal
+    end_y: int = Form(...)  # vertical
+):
+    masks_, _, _ = predictor.predict(
+        point_coords=None,
+        point_labels=None,
+        box=np.array([[start_x, start_y, end_x, end_y]]),
+        multimask_output=False
+    )
+    
+    res = Image.fromarray(masks_[0])
+    # res.save("res.png")
+    print(masks_[0].shape)
+    # res.save("res.png")
+
+    # Return a JSON response
+    return JSONResponse(
+        content={
+            "masks": pil_image_to_base64(res),
+            "message": "Images processed successfully"
+        },
+        status_code=200,
+    )
+
+@app.post("/everything")
+async def seg_everything():
+    """
+        segmentation : the mask
+        area : the area of the mask in pixels
+        bbox : the boundary box of the mask in XYWH format
+        predicted_iou : the model's own prediction for the quality of the mask
+        point_coords : the sampled input point that generated this mask
+        stability_score : an additional measure of mask quality
+        crop_box : the crop of the image used to generate this mask in XYWH format
+    """
+    global GLOBAL_IMAGE, GLOBAL_MASK, GLOBAL_ZIPBUFFER
+    if type(GLOBAL_MASK) != type(None):
+        return JSONResponse(
+            content={
+                "masks": pil_image_to_base64(GLOBAL_MASK),
+                "zipfile": b64encode(GLOBAL_ZIPBUFFER.getvalue()).decode("utf-8"),
+                "message": "Images processed successfully"
+            },
+            status_code=200,
+        )
+
+
+    masks = mask_generator.generate(GLOBAL_IMAGE)
+    assert len(masks) > 0, "No masks found"
+
+    sorted_anns = sorted(masks, key=(lambda x: x['area']), reverse=True)
+    print(len(sorted_anns))
+
+    # Create a new image with the same size as the original image
+    img = np.zeros((sorted_anns[0]['segmentation'].shape[0], sorted_anns[0]['segmentation'].shape[1]), dtype=np.uint8)
+    for idx, ann in enumerate(sorted_anns, 0):
+        img[ann['segmentation']] = idx % 255 + 1 # color can only be in range [1, 255]
+    
+    res = Image.fromarray(img)
+    GLOBAL_MASK = res
+
+    # Save the original image, mask, and cropped segments to a zip file in memory
+    zip_buffer = BytesIO()
+    PIL_GLOBAL_IMAGE = Image.fromarray(GLOBAL_IMAGE)
+    with zipfile.ZipFile(zip_buffer, "w", zipfile.ZIP_DEFLATED) as zip_file:
+        # Cut out the segmented regions as smaller squares
+        for idx, ann in enumerate(sorted_anns, 0):
+            left, top, right, bottom = ann["bbox"][0], ann["bbox"][1], ann["bbox"][0] + ann["bbox"][2], ann["bbox"][1] + ann["bbox"][3]
+            cropped = PIL_GLOBAL_IMAGE.crop((left, top, right, bottom))
+
+            # Create a transparent image with the same size as the cropped image
+            transparent = Image.new("RGBA", cropped.size, (0, 0, 0, 0))
+
+            # Create a mask from the segmentation data and crop it
+            mask = Image.fromarray(ann["segmentation"].astype(np.uint8) * 255)
+            mask_cropped = mask.crop((left, top, right, bottom))
+
+            # Combine the cropped image with the transparent image using the mask
+            result = Image.composite(cropped.convert("RGBA"), transparent, mask_cropped)
+
+            # Save the result to the zip file
+            result_bytes = BytesIO()
+            result.save(result_bytes, format="PNG")
+            result_bytes.seek(0)
+            zip_file.writestr(f"seg_{idx}.png", result_bytes.read())
+
+    # move the file pointer to the beginning of the file so we can read whole file
+    zip_buffer.seek(0)
+    GLOBAL_ZIPBUFFER = zip_buffer
+
+    # Return a JSON response
+    return JSONResponse(
+        content={
+            "masks": pil_image_to_base64(GLOBAL_MASK),
+            "zipfile": b64encode(GLOBAL_ZIPBUFFER.getvalue()).decode("utf-8"),
+            "message": "Images processed successfully"
+        },
+        status_code=200,
+    )
+
+@app.get("/assets/{path}/{file_name}", response_class=FileResponse)
+async def read_assets(path, file_name):
+    return f"assets/{path}/{file_name}"
+
+@app.get("/", response_class=HTMLResponse)
+async def read_index():
+    return read_content('segDrawer.html')
+
+import uvicorn
+uvicorn.run(app, host="0.0.0.0", port=7860)